use crate::mm2::lp_native_dex::init_hw::InitHwTaskManagerShared;
use common::mm_ctx::{from_ctx, MmArc};
use rpc_task::RpcTaskManager;
use std::sync::Arc;

pub struct MmInitContext {
<<<<<<< HEAD
    // pub mm_init_task_id: Constructible<TaskId>,
    // pub mm_init_task_manager: MmInitTaskManagerShared,
=======
>>>>>>> 98e28828
    pub init_hw_task_manager: InitHwTaskManagerShared,
}

impl MmInitContext {
    /// Obtains a reference to this crate context, creating it if necessary.
    pub fn from_ctx(ctx: &MmArc) -> Result<Arc<MmInitContext>, String> {
        from_ctx(&ctx.mm_init_ctx, move || {
            Ok(MmInitContext {
<<<<<<< HEAD
                // mm_init_task_id: Constructible::default(),
                // mm_init_task_manager: RpcTaskManager::new_shared(),
=======
>>>>>>> 98e28828
                init_hw_task_manager: RpcTaskManager::new_shared(),
            })
        })
    }
}<|MERGE_RESOLUTION|>--- conflicted
+++ resolved
@@ -4,11 +4,6 @@
 use std::sync::Arc;
 
 pub struct MmInitContext {
-<<<<<<< HEAD
-    // pub mm_init_task_id: Constructible<TaskId>,
-    // pub mm_init_task_manager: MmInitTaskManagerShared,
-=======
->>>>>>> 98e28828
     pub init_hw_task_manager: InitHwTaskManagerShared,
 }
 
@@ -17,11 +12,6 @@
     pub fn from_ctx(ctx: &MmArc) -> Result<Arc<MmInitContext>, String> {
         from_ctx(&ctx.mm_init_ctx, move || {
             Ok(MmInitContext {
-<<<<<<< HEAD
-                // mm_init_task_id: Constructible::default(),
-                // mm_init_task_manager: RpcTaskManager::new_shared(),
-=======
->>>>>>> 98e28828
                 init_hw_task_manager: RpcTaskManager::new_shared(),
             })
         })
