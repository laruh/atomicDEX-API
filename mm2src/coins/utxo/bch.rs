use super::*;
use crate::my_tx_history_v2::{TxDetailsBuilder, TxHistoryStorage, TxHistoryStorageError};
use crate::utxo::rpc_clients::UtxoRpcFut;
use crate::utxo::slp::{parse_slp_script, ParseSlpScriptError, SlpGenesisParams, SlpTokenInfo, SlpTransaction,
                       SlpUnspent};
use crate::utxo::utxo_builder::{UtxoArcBuilder, UtxoCoinBuilder};
use crate::utxo::utxo_common::big_decimal_from_sat_unsigned;
use crate::{BlockHeightAndTime, CanRefundHtlc, CoinBalance, CoinProtocol, NegotiateSwapContractAddrErr,
<<<<<<< HEAD
            PrivKeyBuildPolicy, SwapOps, TradePreimageValue, TransactionFut, TransactionType, TxFeeDetails,
            ValidateAddressResult, ValidatePaymentInput, WithdrawFut};
=======
            PrivKeyBuildPolicy, RawTransactionFut, RawTransactionRequest, SwapOps, TradePreimageValue,
            TransactionType, TxFeeDetails, ValidateAddressResult, ValidatePaymentInput, WithdrawFut};
>>>>>>> 6452ceb9
use common::log::warn;
use common::mm_metrics::MetricsArc;
use common::mm_number::MmNumber;
use derive_more::Display;
use futures::{FutureExt, TryFutureExt};
use itertools::Either as EitherIter;
use keys::CashAddress;
pub use keys::NetworkPrefix as CashAddrPrefix;
use serde_json::{self as json, Value as Json};
use serialization::{deserialize, CoinVariant};
use std::sync::MutexGuard;

#[derive(Clone, Debug, Deserialize, Serialize)]
pub struct BchActivationRequest {
    #[serde(default)]
    allow_slp_unsafe_conf: bool,
    bchd_urls: Vec<String>,
    #[serde(flatten)]
    pub utxo_params: UtxoActivationParams,
}

#[derive(Debug, Display)]
pub enum BchFromLegacyReqErr {
    InvalidUtxoParams(UtxoFromLegacyReqErr),
    InvalidBchdUrls(json::Error),
}

impl From<UtxoFromLegacyReqErr> for BchFromLegacyReqErr {
    fn from(err: UtxoFromLegacyReqErr) -> Self { BchFromLegacyReqErr::InvalidUtxoParams(err) }
}

impl BchActivationRequest {
    pub fn from_legacy_req(req: &Json) -> Result<Self, MmError<BchFromLegacyReqErr>> {
        let bchd_urls = json::from_value(req["bchd_urls"].clone()).map_to_mm(BchFromLegacyReqErr::InvalidBchdUrls)?;
        let allow_slp_unsafe_conf = req["allow_slp_unsafe_conf"].as_bool().unwrap_or_default();
        let utxo_params = UtxoActivationParams::from_legacy_req(req)?;

        Ok(BchActivationRequest {
            allow_slp_unsafe_conf,
            bchd_urls,
            utxo_params,
        })
    }
}

#[derive(Clone, Debug)]
pub struct BchCoin {
    utxo_arc: UtxoArc,
    slp_addr_prefix: CashAddrPrefix,
    bchd_urls: Vec<String>,
    slp_tokens_infos: Arc<Mutex<HashMap<String, SlpTokenInfo>>>,
}

#[allow(clippy::large_enum_variant)]
pub enum IsSlpUtxoError {
    Rpc(UtxoRpcError),
    TxDeserialization(serialization::Error),
}

#[derive(Debug, Default)]
pub struct BchUnspents {
    /// Standard BCH UTXOs
    standard: Vec<UnspentInfo>,
    /// SLP related UTXOs
    slp: HashMap<H256, Vec<SlpUnspent>>,
    /// SLP minting batons outputs, DO NOT use them as MM2 doesn't support SLP minting by default
    slp_batons: Vec<UnspentInfo>,
    /// The unspents of transaction with an undetermined protocol (OP_RETURN in 0 output but not SLP)
    /// DO NOT ever use them to avoid burning users funds
    undetermined: Vec<UnspentInfo>,
}

impl BchUnspents {
    fn add_standard(&mut self, utxo: UnspentInfo) { self.standard.push(utxo) }

    fn add_slp(&mut self, token_id: H256, bch_unspent: UnspentInfo, slp_amount: u64) {
        let slp_unspent = SlpUnspent {
            bch_unspent,
            slp_amount,
        };
        self.slp.entry(token_id).or_insert_with(Vec::new).push(slp_unspent);
    }

    fn add_slp_baton(&mut self, utxo: UnspentInfo) { self.slp_batons.push(utxo) }

    fn add_undetermined(&mut self, utxo: UnspentInfo) { self.undetermined.push(utxo) }

    pub fn platform_balance(&self, decimals: u8) -> CoinBalance {
        let spendable_sat = total_unspent_value(&self.standard);

        let unspendable_slp = self.slp.iter().fold(0, |cur, (_, slp_unspents)| {
            let bch_value = total_unspent_value(slp_unspents.iter().map(|slp| &slp.bch_unspent));
            cur + bch_value
        });

        let unspendable_slp_batons = total_unspent_value(&self.slp_batons);
        let unspendable_undetermined = total_unspent_value(&self.undetermined);

        let total_unspendable = unspendable_slp + unspendable_slp_batons + unspendable_undetermined;
        CoinBalance {
            spendable: big_decimal_from_sat_unsigned(spendable_sat, decimals),
            unspendable: big_decimal_from_sat_unsigned(total_unspendable, decimals),
        }
    }

    pub fn slp_token_balance(&self, token_id: &H256, decimals: u8) -> CoinBalance {
        self.slp
            .get(token_id)
            .map(|unspents| {
                let total_sat = unspents.iter().fold(0, |cur, unspent| cur + unspent.slp_amount);
                CoinBalance {
                    spendable: big_decimal_from_sat_unsigned(total_sat, decimals),
                    unspendable: 0.into(),
                }
            })
            .unwrap_or_default()
    }
}

impl From<UtxoRpcError> for IsSlpUtxoError {
    fn from(err: UtxoRpcError) -> IsSlpUtxoError { IsSlpUtxoError::Rpc(err) }
}

impl From<serialization::Error> for IsSlpUtxoError {
    fn from(err: serialization::Error) -> IsSlpUtxoError { IsSlpUtxoError::TxDeserialization(err) }
}

#[derive(Debug)]
#[allow(clippy::large_enum_variant)]
pub enum GetTxDetailsError<E: TxHistoryStorageError> {
    StorageError(E),
    AddressesFromScriptError(String),
    SlpTokenIdIsNotGenesisTx(H256),
    TxDeserializationError(serialization::Error),
    RpcError(UtxoRpcError),
    ParseSlpScriptError(ParseSlpScriptError),
    ToSlpAddressError(String),
    InvalidSlpTransaction(H256),
    AddressDerivationError(UnexpectedDerivationMethod),
}

impl<E: TxHistoryStorageError> From<UtxoRpcError> for GetTxDetailsError<E> {
    fn from(err: UtxoRpcError) -> Self { GetTxDetailsError::RpcError(err) }
}

impl<E: TxHistoryStorageError> From<E> for GetTxDetailsError<E> {
    fn from(err: E) -> Self { GetTxDetailsError::StorageError(err) }
}

impl<E: TxHistoryStorageError> From<serialization::Error> for GetTxDetailsError<E> {
    fn from(err: serialization::Error) -> Self { GetTxDetailsError::TxDeserializationError(err) }
}

impl<E: TxHistoryStorageError> From<ParseSlpScriptError> for GetTxDetailsError<E> {
    fn from(err: ParseSlpScriptError) -> Self { GetTxDetailsError::ParseSlpScriptError(err) }
}

impl<E: TxHistoryStorageError> From<UnexpectedDerivationMethod> for GetTxDetailsError<E> {
    fn from(err: UnexpectedDerivationMethod) -> Self { GetTxDetailsError::AddressDerivationError(err) }
}

impl BchCoin {
    pub fn slp_prefix(&self) -> &CashAddrPrefix { &self.slp_addr_prefix }

    pub fn slp_address(&self, address: &Address) -> Result<CashAddress, String> {
        let conf = &self.as_ref().conf;
        address.to_cashaddress(
            &self.slp_prefix().to_string(),
            conf.pub_addr_prefix,
            conf.p2sh_addr_prefix,
        )
    }

    pub fn bchd_urls(&self) -> &[String] { &self.bchd_urls }

    async fn utxos_into_bch_unspents(&self, utxos: Vec<UnspentInfo>) -> UtxoRpcResult<BchUnspents> {
        let mut result = BchUnspents::default();
        for unspent in utxos {
            if unspent.outpoint.index == 0 {
                // zero output is reserved for OP_RETURN of specific protocols
                // so if we get it we can safely consider this as standard BCH UTXO
                result.add_standard(unspent);
                continue;
            }

            let prev_tx_bytes = self
                .get_verbose_transaction_from_cache_or_rpc(unspent.outpoint.hash.reversed().into())
                .compat()
                .await?
                .into_inner();
            let prev_tx: UtxoTx = match deserialize(prev_tx_bytes.hex.as_slice()) {
                Ok(b) => b,
                Err(e) => {
                    warn!(
                        "Failed to deserialize prev_tx {:?} with error {:?}, considering {:?} as undetermined",
                        prev_tx_bytes, e, unspent
                    );
                    result.add_undetermined(unspent);
                    continue;
                },
            };

            if prev_tx.outputs.is_empty() {
                warn!(
                    "Prev_tx {:?} outputs are empty, considering {:?} as undetermined",
                    prev_tx_bytes, unspent
                );
                result.add_undetermined(unspent);
                continue;
            }

            let zero_out_script: Script = prev_tx.outputs[0].script_pubkey.clone().into();
            if zero_out_script.is_pay_to_public_key()
                || zero_out_script.is_pay_to_public_key_hash()
                || zero_out_script.is_pay_to_script_hash()
            {
                result.add_standard(unspent);
            } else {
                match parse_slp_script(&prev_tx.outputs[0].script_pubkey) {
                    Ok(slp_data) => match slp_data.transaction {
                        SlpTransaction::Send { token_id, amounts } => {
                            match amounts.get(unspent.outpoint.index as usize - 1) {
                                Some(slp_amount) => result.add_slp(token_id, unspent, *slp_amount),
                                None => result.add_standard(unspent),
                            }
                        },
                        SlpTransaction::Genesis(genesis) => {
                            if unspent.outpoint.index == 1 {
                                let token_id = prev_tx.hash().reversed();
                                result.add_slp(token_id, unspent, genesis.initial_token_mint_quantity);
                            } else if Some(unspent.outpoint.index) == genesis.mint_baton_vout.map(|u| u as u32) {
                                result.add_slp_baton(unspent);
                            } else {
                                result.add_standard(unspent);
                            }
                        },
                        SlpTransaction::Mint {
                            token_id,
                            additional_token_quantity,
                            mint_baton_vout,
                        } => {
                            if unspent.outpoint.index == 1 {
                                result.add_slp(token_id, unspent, additional_token_quantity);
                            } else if Some(unspent.outpoint.index) == mint_baton_vout.map(|u| u as u32) {
                                result.add_slp_baton(unspent);
                            } else {
                                result.add_standard(unspent);
                            }
                        },
                    },
                    Err(e) => {
                        warn!(
                            "Error {} parsing script {:?} as SLP, considering {:?} as undetermined",
                            e, prev_tx.outputs[0].script_pubkey, unspent
                        );
                        result.undetermined.push(unspent);
                    },
                };
            }
        }
        Ok(result)
    }

    /// Returns unspents to calculate balance, use for displaying purposes only!
    /// DO NOT USE to build transactions, it can lead to double spending attempt and also have other unpleasant consequences
    pub async fn bch_unspents_for_display(&self, address: &Address) -> UtxoRpcResult<BchUnspents> {
        // ordering is not required to display balance to we can simply call "normal" list_unspent
        let all_unspents = self
            .utxo_arc
            .rpc_client
            .list_unspent(address, self.utxo_arc.decimals)
            .compat()
            .await?;
        self.utxos_into_bch_unspents(all_unspents).await
    }

    /// Locks recently spent cache to safely return UTXOs for spending
    pub async fn bch_unspents_for_spend(
        &self,
        address: &Address,
    ) -> UtxoRpcResult<(BchUnspents, AsyncMutexGuard<'_, RecentlySpentOutPoints>)> {
        let (all_unspents, recently_spent) = utxo_common::list_unspent_ordered(self, address).await?;
        let result = self.utxos_into_bch_unspents(all_unspents).await?;

        Ok((result, recently_spent))
    }

    pub async fn get_token_utxos_for_spend(
        &self,
        token_id: &H256,
    ) -> UtxoRpcResult<(
        Vec<SlpUnspent>,
        Vec<UnspentInfo>,
        AsyncMutexGuard<'_, RecentlySpentOutPoints>,
    )> {
        let my_address = self
            .as_ref()
            .derivation_method
            .iguana_or_err()
            .mm_err(|e| UtxoRpcError::Internal(e.to_string()))?;
        let (mut bch_unspents, recently_spent) = self.bch_unspents_for_spend(my_address).await?;
        let (mut slp_unspents, standard_utxos) = (
            bch_unspents.slp.remove(token_id).unwrap_or_default(),
            bch_unspents.standard,
        );

        slp_unspents.sort_by(|a, b| a.slp_amount.cmp(&b.slp_amount));
        Ok((slp_unspents, standard_utxos, recently_spent))
    }

    pub async fn get_token_utxos_for_display(
        &self,
        token_id: &H256,
    ) -> UtxoRpcResult<(Vec<SlpUnspent>, Vec<UnspentInfo>)> {
        let my_address = self
            .as_ref()
            .derivation_method
            .iguana_or_err()
            .mm_err(|e| UtxoRpcError::Internal(e.to_string()))?;
        let mut bch_unspents = self.bch_unspents_for_display(my_address).await?;
        let (mut slp_unspents, standard_utxos) = (
            bch_unspents.slp.remove(token_id).unwrap_or_default(),
            bch_unspents.standard,
        );

        slp_unspents.sort_by(|a, b| a.slp_amount.cmp(&b.slp_amount));
        Ok((slp_unspents, standard_utxos))
    }

    pub fn add_slp_token_info(&self, ticker: String, info: SlpTokenInfo) {
        self.slp_tokens_infos.lock().unwrap().insert(ticker, info);
    }

    pub fn get_slp_tokens_infos(&self) -> MutexGuard<'_, HashMap<String, SlpTokenInfo>> {
        self.slp_tokens_infos.lock().unwrap()
    }

    pub fn get_my_slp_address(&self) -> Result<CashAddress, String> {
        let my_address = try_s!(self.as_ref().derivation_method.iguana_or_err());
        let slp_address = my_address.to_cashaddress(
            &self.slp_prefix().to_string(),
            self.as_ref().conf.pub_addr_prefix,
            self.as_ref().conf.p2sh_addr_prefix,
        )?;
        Ok(slp_address)
    }

    async fn tx_from_storage_or_rpc<T: TxHistoryStorage>(
        &self,
        tx_hash: &H256Json,
        storage: &T,
    ) -> Result<UtxoTx, MmError<GetTxDetailsError<T::Error>>> {
        let tx_hash_as_bytes = BytesJson::new(tx_hash.0.to_vec());
        let tx_bytes = match storage.tx_bytes_from_cache(self.ticker(), &tx_hash_as_bytes).await? {
            Some(tx_bytes) => tx_bytes,
            None => {
                let tx_bytes = self.as_ref().rpc_client.get_transaction_bytes(tx_hash).compat().await?;
                storage
                    .add_tx_to_cache(self.ticker(), &tx_hash_as_bytes, &tx_bytes)
                    .await?;
                tx_bytes
            },
        };
        let tx = deserialize(tx_bytes.0.as_slice())?;
        Ok(tx)
    }

    /// Returns multiple details by tx hash if token transfers also occurred in the transaction
    pub async fn transaction_details_with_token_transfers<T: TxHistoryStorage>(
        &self,
        tx_hash: &H256Json,
        block_height_and_time: Option<BlockHeightAndTime>,
        storage: &T,
    ) -> Result<Vec<TransactionDetails>, MmError<GetTxDetailsError<T::Error>>> {
        let tx = self.tx_from_storage_or_rpc(tx_hash, storage).await?;

        let bch_tx_details = self
            .bch_tx_details(tx_hash, &tx, block_height_and_time, storage)
            .await?;
        let maybe_op_return: Script = tx.outputs[0].script_pubkey.clone().into();
        if !(maybe_op_return.is_pay_to_public_key_hash()
            || maybe_op_return.is_pay_to_public_key()
            || maybe_op_return.is_pay_to_script_hash())
        {
            if let Ok(slp_details) = parse_slp_script(&maybe_op_return) {
                let slp_tx_details = self
                    .slp_tx_details(
                        &tx,
                        slp_details.transaction,
                        block_height_and_time,
                        bch_tx_details.fee_details.clone(),
                        storage,
                    )
                    .await?;
                return Ok(vec![bch_tx_details, slp_tx_details]);
            }
        }

        Ok(vec![bch_tx_details])
    }

    async fn bch_tx_details<T: TxHistoryStorage>(
        &self,
        tx_hash: &H256Json,
        tx: &UtxoTx,
        height_and_time: Option<BlockHeightAndTime>,
        storage: &T,
    ) -> Result<TransactionDetails, MmError<GetTxDetailsError<T::Error>>> {
        let my_address = self.as_ref().derivation_method.iguana_or_err()?;
        let my_addresses = [my_address.clone()];
        let mut tx_builder = TxDetailsBuilder::new(self.ticker().to_owned(), tx, height_and_time, my_addresses);
        for output in &tx.outputs {
            let addresses = match self.addresses_from_script(&output.script_pubkey.clone().into()) {
                Ok(a) => a,
                Err(_) => continue,
            };

            if addresses.is_empty() {
                continue;
            }

            if addresses.len() != 1 {
                let msg = format!(
                    "{} tx {:02x} output script resulted into unexpected number of addresses",
                    self.ticker(),
                    tx_hash,
                );
                return MmError::err(GetTxDetailsError::AddressesFromScriptError(msg));
            }

            let amount = big_decimal_from_sat_unsigned(output.value, self.decimals());
            for address in addresses {
                tx_builder.transferred_to(address, &amount);
            }
        }

        let mut total_input = 0;
        for input in &tx.inputs {
            let index = input.previous_output.index;
            let prev_tx = self
                .tx_from_storage_or_rpc(&input.previous_output.hash.reversed().into(), storage)
                .await?;
            let prev_script = prev_tx.outputs[index as usize].script_pubkey.clone().into();
            let addresses = self
                .addresses_from_script(&prev_script)
                .map_to_mm(GetTxDetailsError::AddressesFromScriptError)?;
            if addresses.len() != 1 {
                let msg = format!(
                    "{} tx {:02x} output script resulted into unexpected number of addresses",
                    self.ticker(),
                    tx_hash,
                );
                return MmError::err(GetTxDetailsError::AddressesFromScriptError(msg));
            }

            let prev_value = prev_tx.outputs[index as usize].value;
            total_input += prev_value;
            let amount = big_decimal_from_sat_unsigned(prev_value, self.decimals());
            for address in addresses {
                tx_builder.transferred_from(address, &amount);
            }
        }

        let total_output = tx.outputs.iter().fold(0, |total, output| total + output.value);
        let fee = Some(TxFeeDetails::Utxo(UtxoFeeDetails {
            coin: Some(self.ticker().into()),
            amount: big_decimal_from_sat_unsigned(total_input - total_output, self.decimals()),
        }));
        tx_builder.set_tx_fee(fee);
        Ok(tx_builder.build())
    }

    async fn get_slp_genesis_params<T: TxHistoryStorage>(
        &self,
        token_id: H256,
        storage: &T,
    ) -> Result<SlpGenesisParams, MmError<GetTxDetailsError<T::Error>>> {
        let token_genesis_tx = self.tx_from_storage_or_rpc(&token_id.into(), storage).await?;
        let maybe_genesis_script: Script = token_genesis_tx.outputs[0].script_pubkey.clone().into();
        let slp_details = parse_slp_script(&maybe_genesis_script)?;
        match slp_details.transaction {
            SlpTransaction::Genesis(params) => Ok(params),
            _ => MmError::err(GetTxDetailsError::SlpTokenIdIsNotGenesisTx(token_id)),
        }
    }

    async fn slp_transferred_amounts<T: TxHistoryStorage>(
        &self,
        utxo_tx: &UtxoTx,
        slp_tx: SlpTransaction,
        storage: &T,
    ) -> Result<HashMap<usize, (CashAddress, BigDecimal)>, MmError<GetTxDetailsError<T::Error>>> {
        let slp_amounts = match slp_tx {
            SlpTransaction::Send { token_id, amounts } => {
                let genesis_params = self.get_slp_genesis_params(token_id, storage).await?;
                EitherIter::Left(
                    amounts
                        .into_iter()
                        .map(move |amount| big_decimal_from_sat_unsigned(amount, genesis_params.decimals[0])),
                )
            },
            SlpTransaction::Mint {
                token_id,
                additional_token_quantity,
                ..
            } => {
                let slp_genesis_params = self.get_slp_genesis_params(token_id, storage).await?;
                EitherIter::Right(std::iter::once(big_decimal_from_sat_unsigned(
                    additional_token_quantity,
                    slp_genesis_params.decimals[0],
                )))
            },
            SlpTransaction::Genesis(genesis_params) => EitherIter::Right(std::iter::once(
                big_decimal_from_sat_unsigned(genesis_params.initial_token_mint_quantity, genesis_params.decimals[0]),
            )),
        };

        let mut result = HashMap::new();
        for (i, amount) in slp_amounts.into_iter().enumerate() {
            let output_index = i + 1;
            match utxo_tx.outputs.get(output_index) {
                Some(output) => {
                    let addresses = self
                        .addresses_from_script(&output.script_pubkey.clone().into())
                        .map_to_mm(GetTxDetailsError::AddressesFromScriptError)?;
                    if addresses.len() != 1 {
                        let msg = format!(
                            "{} tx {:?} output script resulted into unexpected number of addresses",
                            self.ticker(),
                            utxo_tx.hash().reversed(),
                        );
                        return MmError::err(GetTxDetailsError::AddressesFromScriptError(msg));
                    }

                    let slp_address = self
                        .slp_address(&addresses[0])
                        .map_to_mm(GetTxDetailsError::ToSlpAddressError)?;
                    result.insert(output_index, (slp_address, amount));
                },
                None => return MmError::err(GetTxDetailsError::InvalidSlpTransaction(utxo_tx.hash().reversed())),
            }
        }
        Ok(result)
    }

    async fn slp_tx_details<Storage: TxHistoryStorage>(
        &self,
        tx: &UtxoTx,
        slp_tx: SlpTransaction,
        height_and_time: Option<BlockHeightAndTime>,
        tx_fee: Option<TxFeeDetails>,
        storage: &Storage,
    ) -> Result<TransactionDetails, MmError<GetTxDetailsError<Storage::Error>>> {
        let token_id = match slp_tx.token_id() {
            Some(id) => id,
            None => tx.hash().reversed(),
        };

        let my_address = self.as_ref().derivation_method.iguana_or_err()?;
        let slp_address = self
            .slp_address(my_address)
            .map_to_mm(GetTxDetailsError::ToSlpAddressError)?;
        let addresses = [slp_address];

        let mut slp_tx_details_builder =
            TxDetailsBuilder::new(self.ticker().to_owned(), tx, height_and_time, addresses);
        let slp_transferred_amounts = self.slp_transferred_amounts(tx, slp_tx, storage).await?;
        for (_, (address, amount)) in slp_transferred_amounts {
            slp_tx_details_builder.transferred_to(address, &amount);
        }

        for input in &tx.inputs {
            let prev_tx = self
                .tx_from_storage_or_rpc(&input.previous_output.hash.reversed().into(), storage)
                .await?;
            if let Ok(slp_tx_details) = parse_slp_script(&prev_tx.outputs[0].script_pubkey) {
                let mut prev_slp_transferred = self
                    .slp_transferred_amounts(&prev_tx, slp_tx_details.transaction, storage)
                    .await?;
                let i = input.previous_output.index as usize;
                if let Some((address, amount)) = prev_slp_transferred.remove(&i) {
                    slp_tx_details_builder.transferred_from(address, &amount);
                }
            }
        }

        slp_tx_details_builder.set_transaction_type(TransactionType::TokenTransfer(token_id.take().to_vec().into()));
        slp_tx_details_builder.set_tx_fee(tx_fee);

        Ok(slp_tx_details_builder.build())
    }

    pub async fn get_block_timestamp(&self, height: u64) -> Result<u64, MmError<UtxoRpcError>> {
        self.as_ref().rpc_client.get_block_timestamp(height).await
    }
}

impl AsRef<UtxoCoinFields> for BchCoin {
    fn as_ref(&self) -> &UtxoCoinFields { &self.utxo_arc }
}

pub async fn bch_coin_from_conf_and_params(
    ctx: &MmArc,
    ticker: &str,
    conf: &Json,
    params: BchActivationRequest,
    slp_addr_prefix: CashAddrPrefix,
    priv_key: &[u8],
) -> Result<BchCoin, String> {
    if params.bchd_urls.is_empty() && !params.allow_slp_unsafe_conf {
        return Err("Using empty bchd_urls is unsafe for SLP users!".into());
    }

    let bchd_urls = params.bchd_urls;
    let slp_tokens_infos = Arc::new(Mutex::new(HashMap::new()));
    let constructor = {
        move |utxo_arc| BchCoin {
            utxo_arc,
            slp_addr_prefix: slp_addr_prefix.clone(),
            bchd_urls: bchd_urls.clone(),
            slp_tokens_infos: slp_tokens_infos.clone(),
        }
    };

    let priv_key_policy = PrivKeyBuildPolicy::IguanaPrivKey(priv_key);
    let coin = try_s!(
        UtxoArcBuilder::new(ctx, ticker, conf, &params.utxo_params, priv_key_policy, constructor)
            .build()
            .await
    );
    Ok(coin)
}

#[derive(Debug)]
pub enum BchActivationError {
    CoinInitError(String),
    TokenConfIsNotFound {
        token: String,
    },
    TokenCoinProtocolParseError {
        token: String,
        error: json::Error,
    },
    TokenCoinProtocolIsNotSlp {
        token: String,
        protocol: CoinProtocol,
    },
    TokenPlatformCoinIsInvalidInConf {
        token: String,
        expected_platform: String,
        actual_platform: String,
    },
    RpcError(UtxoRpcError),
    SlpPrefixParseError(String),
}

impl From<UtxoRpcError> for BchActivationError {
    fn from(e: UtxoRpcError) -> Self { BchActivationError::RpcError(e) }
}

// if mockable is placed before async_trait there is `munmap_chunk(): invalid pointer` error on async fn mocking attempt
#[async_trait]
#[cfg_attr(test, mockable)]
impl UtxoTxBroadcastOps for BchCoin {
    async fn broadcast_tx(&self, tx: &UtxoTx) -> Result<H256Json, MmError<BroadcastTxErr>> {
        utxo_common::broadcast_tx(self, tx).await
    }
}

// if mockable is placed before async_trait there is `munmap_chunk(): invalid pointer` error on async fn mocking attempt
#[async_trait]
#[cfg_attr(test, mockable)]
impl UtxoTxGenerationOps for BchCoin {
    async fn get_tx_fee(&self) -> UtxoRpcResult<ActualTxFee> { utxo_common::get_tx_fee(&self.utxo_arc).await }

    async fn calc_interest_if_required(
        &self,
        unsigned: TransactionInputSigner,
        data: AdditionalTxData,
        my_script_pub: Bytes,
    ) -> UtxoRpcResult<(TransactionInputSigner, AdditionalTxData)> {
        utxo_common::calc_interest_if_required(self, unsigned, data, my_script_pub).await
    }
}

// if mockable is placed before async_trait there is `munmap_chunk(): invalid pointer` error on async fn mocking attempt
#[async_trait]
#[cfg_attr(test, mockable)]
impl UtxoCommonOps for BchCoin {
    async fn get_htlc_spend_fee(&self, tx_size: u64) -> UtxoRpcResult<u64> {
        utxo_common::get_htlc_spend_fee(self, tx_size).await
    }

    fn addresses_from_script(&self, script: &Script) -> Result<Vec<Address>, String> {
        utxo_common::addresses_from_script(self, script)
    }

    fn denominate_satoshis(&self, satoshi: i64) -> f64 { utxo_common::denominate_satoshis(&self.utxo_arc, satoshi) }

    fn my_public_key(&self) -> Result<&Public, MmError<UnexpectedDerivationMethod>> {
        utxo_common::my_public_key(self.as_ref())
    }

    fn address_from_str(&self, address: &str) -> Result<Address, String> {
        utxo_common::checked_address_from_str(self, address)
    }

    async fn get_current_mtp(&self) -> UtxoRpcResult<u32> {
        utxo_common::get_current_mtp(&self.utxo_arc, CoinVariant::Standard).await
    }

    fn is_unspent_mature(&self, output: &RpcTransaction) -> bool {
        utxo_common::is_unspent_mature(self.utxo_arc.conf.mature_confirmations, output)
    }

    async fn calc_interest_of_tx(&self, tx: &UtxoTx, input_transactions: &mut HistoryUtxoTxMap) -> UtxoRpcResult<u64> {
        utxo_common::calc_interest_of_tx(self, tx, input_transactions).await
    }

    async fn get_mut_verbose_transaction_from_map_or_rpc<'a, 'b>(
        &'a self,
        tx_hash: H256Json,
        utxo_tx_map: &'b mut HistoryUtxoTxMap,
    ) -> UtxoRpcResult<&'b mut HistoryUtxoTx> {
        utxo_common::get_mut_verbose_transaction_from_map_or_rpc(self, tx_hash, utxo_tx_map).await
    }

    #[allow(clippy::too_many_arguments)]
    async fn p2sh_spending_tx(
        &self,
        prev_transaction: UtxoTx,
        redeem_script: Bytes,
        outputs: Vec<TransactionOutput>,
        script_data: Script,
        sequence: u32,
        lock_time: u32,
        keypair: &KeyPair,
    ) -> Result<UtxoTx, String> {
        utxo_common::p2sh_spending_tx(
            self,
            prev_transaction,
            redeem_script,
            outputs,
            script_data,
            sequence,
            lock_time,
            keypair,
        )
        .await
    }

    async fn list_all_unspent_ordered<'a>(
        &'a self,
        address: &Address,
    ) -> UtxoRpcResult<(Vec<UnspentInfo>, AsyncMutexGuard<'a, RecentlySpentOutPoints>)> {
        utxo_common::list_all_unspent_ordered(self, address).await
    }

    async fn list_mature_unspent_ordered<'a>(
        &'a self,
        address: &Address,
    ) -> UtxoRpcResult<(Vec<UnspentInfo>, AsyncMutexGuard<'a, RecentlySpentOutPoints>)> {
        utxo_common::list_all_unspent_ordered(self, address).await
    }

    fn get_verbose_transaction_from_cache_or_rpc(&self, txid: H256Json) -> UtxoRpcFut<VerboseTransactionFrom> {
        let selfi = self.clone();
        let fut = async move { utxo_common::get_verbose_transaction_from_cache_or_rpc(&selfi.utxo_arc, txid).await };
        Box::new(fut.boxed().compat())
    }

    async fn cache_transaction_if_possible(&self, tx: &RpcTransaction) -> Result<(), String> {
        utxo_common::cache_transaction_if_possible(&self.utxo_arc, tx).await
    }

    async fn list_unspent_ordered<'a>(
        &'a self,
        address: &Address,
    ) -> UtxoRpcResult<(Vec<UnspentInfo>, AsyncMutexGuard<'a, RecentlySpentOutPoints>)> {
        let (bch_unspents, recently_spent) = self.bch_unspents_for_spend(address).await?;
        Ok((bch_unspents.standard, recently_spent))
    }

    async fn preimage_trade_fee_required_to_send_outputs(
        &self,
        outputs: Vec<TransactionOutput>,
        fee_policy: FeePolicy,
        gas_fee: Option<u64>,
        stage: &FeeApproxStage,
    ) -> TradePreimageResult<BigDecimal> {
        utxo_common::preimage_trade_fee_required_to_send_outputs(self, outputs, fee_policy, gas_fee, stage).await
    }

    fn increase_dynamic_fee_by_stage(&self, dynamic_fee: u64, stage: &FeeApproxStage) -> u64 {
        utxo_common::increase_dynamic_fee_by_stage(self, dynamic_fee, stage)
    }

    async fn p2sh_tx_locktime(&self, htlc_locktime: u32) -> Result<u32, MmError<UtxoRpcError>> {
        utxo_common::p2sh_tx_locktime(self, &self.utxo_arc.conf.ticker, htlc_locktime).await
    }

    fn addr_format(&self) -> &UtxoAddressFormat { utxo_common::addr_format(self) }

    fn addr_format_for_standard_scripts(&self) -> UtxoAddressFormat {
        utxo_common::addr_format_for_standard_scripts(self)
    }

    fn address_from_pubkey(&self, pubkey: &Public) -> Address {
        let conf = &self.utxo_arc.conf;
        let addr_format = self.addr_format().clone();
        utxo_common::address_from_pubkey(
            pubkey,
            conf.pub_addr_prefix,
            conf.pub_t_addr_prefix,
            conf.checksum_type,
            conf.bech32_hrp.clone(),
            addr_format,
        )
    }
}

#[async_trait]
impl SwapOps for BchCoin {
    fn send_taker_fee(&self, fee_addr: &[u8], amount: BigDecimal, _uuid: &[u8]) -> TransactionFut {
        utxo_common::send_taker_fee(self.clone(), fee_addr, amount)
    }

    fn send_maker_payment(
        &self,
        time_lock: u32,
        maker_pub: &[u8],
        taker_pub: &[u8],
        secret_hash: &[u8],
        amount: BigDecimal,
        _swap_contract_address: &Option<BytesJson>,
    ) -> TransactionFut {
        utxo_common::send_maker_payment(self.clone(), time_lock, maker_pub, taker_pub, secret_hash, amount)
    }

    fn send_taker_payment(
        &self,
        time_lock: u32,
        taker_pub: &[u8],
        maker_pub: &[u8],
        secret_hash: &[u8],
        amount: BigDecimal,
        _swap_contract_address: &Option<BytesJson>,
    ) -> TransactionFut {
        utxo_common::send_taker_payment(self.clone(), time_lock, taker_pub, maker_pub, secret_hash, amount)
    }

    fn send_maker_spends_taker_payment(
        &self,
        taker_payment_tx: &[u8],
        time_lock: u32,
        taker_pub: &[u8],
        secret: &[u8],
        htlc_privkey: &[u8],
        _swap_contract_address: &Option<BytesJson>,
    ) -> TransactionFut {
        utxo_common::send_maker_spends_taker_payment(
            self.clone(),
            taker_payment_tx,
            time_lock,
            taker_pub,
            secret,
            htlc_privkey,
        )
    }

    fn send_taker_spends_maker_payment(
        &self,
        maker_payment_tx: &[u8],
        time_lock: u32,
        maker_pub: &[u8],
        secret: &[u8],
        htlc_privkey: &[u8],
        _swap_contract_address: &Option<BytesJson>,
    ) -> TransactionFut {
        utxo_common::send_taker_spends_maker_payment(
            self.clone(),
            maker_payment_tx,
            time_lock,
            maker_pub,
            secret,
            htlc_privkey,
        )
    }

    fn send_taker_refunds_payment(
        &self,
        taker_tx: &[u8],
        time_lock: u32,
        maker_pub: &[u8],
        secret_hash: &[u8],
        htlc_privkey: &[u8],
        _swap_contract_address: &Option<BytesJson>,
    ) -> TransactionFut {
        utxo_common::send_taker_refunds_payment(self.clone(), taker_tx, time_lock, maker_pub, secret_hash, htlc_privkey)
    }

    fn send_maker_refunds_payment(
        &self,
        maker_tx: &[u8],
        time_lock: u32,
        taker_pub: &[u8],
        secret_hash: &[u8],
        htlc_privkey: &[u8],
        _swap_contract_address: &Option<BytesJson>,
    ) -> TransactionFut {
        utxo_common::send_maker_refunds_payment(self.clone(), maker_tx, time_lock, taker_pub, secret_hash, htlc_privkey)
    }

    fn validate_fee(
        &self,
        fee_tx: &TransactionEnum,
        expected_sender: &[u8],
        fee_addr: &[u8],
        amount: &BigDecimal,
        min_block_number: u64,
        _uuid: &[u8],
    ) -> Box<dyn Future<Item = (), Error = String> + Send> {
        let tx = match fee_tx {
            TransactionEnum::UtxoTx(tx) => tx.clone(),
            _ => panic!(),
        };
        utxo_common::validate_fee(
            self.clone(),
            tx,
            utxo_common::DEFAULT_FEE_VOUT,
            expected_sender,
            amount,
            min_block_number,
            fee_addr,
        )
    }

    fn validate_maker_payment(&self, input: ValidatePaymentInput) -> Box<dyn Future<Item = (), Error = String> + Send> {
        utxo_common::validate_maker_payment(self, input)
    }

    fn validate_taker_payment(&self, input: ValidatePaymentInput) -> Box<dyn Future<Item = (), Error = String> + Send> {
        utxo_common::validate_taker_payment(self, input)
    }

    fn check_if_my_payment_sent(
        &self,
        time_lock: u32,
        my_pub: &[u8],
        other_pub: &[u8],
        secret_hash: &[u8],
        _search_from_block: u64,
        _swap_contract_address: &Option<BytesJson>,
    ) -> Box<dyn Future<Item = Option<TransactionEnum>, Error = String> + Send> {
        utxo_common::check_if_my_payment_sent(self.clone(), time_lock, my_pub, other_pub, secret_hash)
    }

    async fn search_for_swap_tx_spend_my(
        &self,
        time_lock: u32,
        other_pub: &[u8],
        secret_hash: &[u8],
        tx: &[u8],
        search_from_block: u64,
        _swap_contract_address: &Option<BytesJson>,
    ) -> Result<Option<FoundSwapTxSpend>, String> {
        utxo_common::search_for_swap_tx_spend_my(
            &self.utxo_arc,
            time_lock,
            other_pub,
            secret_hash,
            tx,
            utxo_common::DEFAULT_SWAP_VOUT,
            search_from_block,
        )
        .await
    }

    async fn search_for_swap_tx_spend_other(
        &self,
        time_lock: u32,
        other_pub: &[u8],
        secret_hash: &[u8],
        tx: &[u8],
        search_from_block: u64,
        _swap_contract_address: &Option<BytesJson>,
    ) -> Result<Option<FoundSwapTxSpend>, String> {
        utxo_common::search_for_swap_tx_spend_other(
            &self.utxo_arc,
            time_lock,
            other_pub,
            secret_hash,
            tx,
            utxo_common::DEFAULT_SWAP_VOUT,
            search_from_block,
        )
        .await
    }

    fn extract_secret(&self, secret_hash: &[u8], spend_tx: &[u8]) -> Result<Vec<u8>, String> {
        utxo_common::extract_secret(secret_hash, spend_tx)
    }

    fn can_refund_htlc(&self, locktime: u64) -> Box<dyn Future<Item = CanRefundHtlc, Error = String> + Send + '_> {
        Box::new(
            utxo_common::can_refund_htlc(self, locktime)
                .boxed()
                .map_err(|e| ERRL!("{}", e))
                .compat(),
        )
    }

    fn negotiate_swap_contract_addr(
        &self,
        _other_side_address: Option<&[u8]>,
    ) -> Result<Option<BytesJson>, MmError<NegotiateSwapContractAddrErr>> {
        Ok(None)
    }

    fn get_htlc_key_pair(&self) -> KeyPair { utxo_common::get_htlc_key_pair(self) }
}

fn total_unspent_value<'a>(unspents: impl IntoIterator<Item = &'a UnspentInfo>) -> u64 {
    unspents.into_iter().fold(0, |cur, unspent| cur + unspent.value)
}

impl MarketCoinOps for BchCoin {
    fn ticker(&self) -> &str { &self.utxo_arc.conf.ticker }

    fn my_address(&self) -> Result<String, String> { utxo_common::my_address(self) }

    fn my_balance(&self) -> BalanceFut<CoinBalance> {
        let coin = self.clone();
        let fut = async move {
            let my_address = coin.as_ref().derivation_method.iguana_or_err()?;
            let bch_unspents = coin.bch_unspents_for_display(my_address).await?;
            Ok(bch_unspents.platform_balance(coin.as_ref().decimals))
        };
        Box::new(fut.boxed().compat())
    }

    fn base_coin_balance(&self) -> BalanceFut<BigDecimal> { utxo_common::base_coin_balance(self) }

    fn platform_ticker(&self) -> &str { self.ticker() }

    #[inline(always)]
    fn send_raw_tx(&self, tx: &str) -> Box<dyn Future<Item = String, Error = String> + Send> {
        utxo_common::send_raw_tx(&self.utxo_arc, tx)
    }

    #[inline(always)]
    fn send_raw_tx_bytes(&self, tx: &[u8]) -> Box<dyn Future<Item = String, Error = String> + Send> {
        utxo_common::send_raw_tx(&self.utxo_arc, tx)
    }

    fn wait_for_confirmations(
        &self,
        tx: &[u8],
        confirmations: u64,
        requires_nota: bool,
        wait_until: u64,
        check_every: u64,
    ) -> Box<dyn Future<Item = (), Error = String> + Send> {
        utxo_common::wait_for_confirmations(
            &self.utxo_arc,
            tx,
            confirmations,
            requires_nota,
            wait_until,
            check_every,
        )
    }

    fn wait_for_tx_spend(
        &self,
        transaction: &[u8],
        wait_until: u64,
        from_block: u64,
        _swap_contract_address: &Option<BytesJson>,
    ) -> TransactionFut {
        utxo_common::wait_for_output_spend(
            &self.utxo_arc,
            transaction,
            utxo_common::DEFAULT_SWAP_VOUT,
            from_block,
            wait_until,
        )
    }

    fn tx_enum_from_bytes(&self, bytes: &[u8]) -> Result<TransactionEnum, String> {
        utxo_common::tx_enum_from_bytes(self.as_ref(), bytes)
    }

    fn current_block(&self) -> Box<dyn Future<Item = u64, Error = String> + Send> {
        utxo_common::current_block(&self.utxo_arc)
    }

    fn display_priv_key(&self) -> Result<String, String> { utxo_common::display_priv_key(&self.utxo_arc) }

    fn min_tx_amount(&self) -> BigDecimal { utxo_common::min_tx_amount(self.as_ref()) }

    fn min_trading_vol(&self) -> MmNumber { utxo_common::min_trading_vol(self.as_ref()) }
}

#[async_trait]
impl UtxoStandardOps for BchCoin {
    async fn tx_details_by_hash(
        &self,
        hash: &[u8],
        input_transactions: &mut HistoryUtxoTxMap,
    ) -> Result<TransactionDetails, String> {
        utxo_common::tx_details_by_hash(self, hash, input_transactions).await
    }

    async fn request_tx_history(&self, metrics: MetricsArc) -> RequestTxHistoryResult {
        utxo_common::request_tx_history(self, metrics).await
    }

    async fn update_kmd_rewards(
        &self,
        tx_details: &mut TransactionDetails,
        input_transactions: &mut HistoryUtxoTxMap,
    ) -> UtxoRpcResult<()> {
        utxo_common::update_kmd_rewards(self, tx_details, input_transactions).await
    }
}

#[async_trait]
impl MmCoin for BchCoin {
    fn is_asset_chain(&self) -> bool { utxo_common::is_asset_chain(&self.utxo_arc) }

    fn get_raw_transaction(&self, req: RawTransactionRequest) -> RawTransactionFut {
        Box::new(utxo_common::get_raw_transaction(&self.utxo_arc, req).boxed().compat())
    }

    fn withdraw(&self, req: WithdrawRequest) -> WithdrawFut {
        Box::new(utxo_common::withdraw(self.clone(), req).boxed().compat())
    }

    fn decimals(&self) -> u8 { utxo_common::decimals(&self.utxo_arc) }

    fn convert_to_address(&self, from: &str, to_address_format: Json) -> Result<String, String> {
        utxo_common::convert_to_address(self, from, to_address_format)
    }

    fn validate_address(&self, address: &str) -> ValidateAddressResult { utxo_common::validate_address(self, address) }

    fn process_history_loop(&self, ctx: MmArc) -> Box<dyn Future<Item = (), Error = ()> + Send> {
        Box::new(
            utxo_common::process_history_loop(self.clone(), ctx)
                .map(|_| Ok(()))
                .boxed()
                .compat(),
        )
    }

    fn history_sync_status(&self) -> HistorySyncState { utxo_common::history_sync_status(&self.utxo_arc) }

    fn get_trade_fee(&self) -> Box<dyn Future<Item = TradeFee, Error = String> + Send> {
        utxo_common::get_trade_fee(self.clone())
    }

    async fn get_sender_trade_fee(
        &self,
        value: TradePreimageValue,
        stage: FeeApproxStage,
    ) -> TradePreimageResult<TradeFee> {
        utxo_common::get_sender_trade_fee(self, value, stage).await
    }

    fn get_receiver_trade_fee(&self, _stage: FeeApproxStage) -> TradePreimageFut<TradeFee> {
        utxo_common::get_receiver_trade_fee(self.clone())
    }

    async fn get_fee_to_send_taker_fee(
        &self,
        dex_fee_amount: BigDecimal,
        stage: FeeApproxStage,
    ) -> TradePreimageResult<TradeFee> {
        utxo_common::get_fee_to_send_taker_fee(self, dex_fee_amount, stage).await
    }

    fn required_confirmations(&self) -> u64 { utxo_common::required_confirmations(&self.utxo_arc) }

    fn requires_notarization(&self) -> bool { utxo_common::requires_notarization(&self.utxo_arc) }

    fn set_required_confirmations(&self, confirmations: u64) {
        utxo_common::set_required_confirmations(&self.utxo_arc, confirmations)
    }

    fn set_requires_notarization(&self, requires_nota: bool) {
        utxo_common::set_requires_notarization(&self.utxo_arc, requires_nota)
    }

    fn swap_contract_address(&self) -> Option<BytesJson> { utxo_common::swap_contract_address() }

    fn mature_confirmations(&self) -> Option<u32> { Some(self.utxo_arc.conf.mature_confirmations) }

    fn coin_protocol_info(&self) -> Vec<u8> { utxo_common::coin_protocol_info(self) }

    fn is_coin_protocol_supported(&self, info: &Option<Vec<u8>>) -> bool {
        utxo_common::is_coin_protocol_supported(self, info)
    }
}

// testnet
#[cfg(test)]
pub fn tbch_coin_for_test() -> BchCoin {
    use common::block_on;
    use common::mm_ctx::MmCtxBuilder;
    use common::privkey::key_pair_from_seed;

    let ctx = MmCtxBuilder::default().into_mm_arc();
    let keypair = key_pair_from_seed("BCH SLP test").unwrap();

    let conf = json!({"coin":"BCH","pubtype":0,"p2shtype":5,"mm2":1,"fork_id":"0x40","protocol":{"type":"UTXO"},
         "address_format":{"format":"cashaddress","network":"bchtest"}});
    let req = json!({
        "method": "electrum",
        "coin": "BCH",
        "servers": [{"url":"blackie.c3-soft.com:60001"},{"url":"testnet.imaginary.cash:50001"},{"url":"tbch.loping.net:60001"},{"url":"electroncash.de:50003"}],
        "bchd_urls": ["https://bchd-testnet.electroncash.de:18335"],
        "allow_slp_unsafe_conf": false,
    });

    let params = BchActivationRequest::from_legacy_req(&req).unwrap();
    block_on(bch_coin_from_conf_and_params(
        &ctx,
        "BCH",
        &conf,
        params,
        CashAddrPrefix::SlpTest,
        &*keypair.private().secret,
    ))
    .unwrap()
}

// mainnet
#[cfg(test)]
pub fn bch_coin_for_test() -> BchCoin {
    use common::block_on;
    use common::mm_ctx::MmCtxBuilder;
    use common::privkey::key_pair_from_seed;

    let ctx = MmCtxBuilder::default().into_mm_arc();
    let keypair = key_pair_from_seed("BCH SLP test").unwrap();

    let conf = json!({"coin":"BCH","pubtype":0,"p2shtype":5,"mm2":1,"fork_id":"0x40","protocol":{"type":"UTXO"},
         "address_format":{"format":"cashaddress","network":"bitcoincash"}});
    let req = json!({
        "method": "electrum",
        "coin": "BCH",
        "servers": [{"url":"electrum1.cipig.net:10055"},{"url":"electrum2.cipig.net:10055"},{"url":"electrum3.cipig.net:10055"}],
        "bchd_urls": [],
        "allow_slp_unsafe_conf": true,
    });

    let params = BchActivationRequest::from_legacy_req(&req).unwrap();
    block_on(bch_coin_from_conf_and_params(
        &ctx,
        "BCH",
        &conf,
        params,
        CashAddrPrefix::SimpleLedger,
        &*keypair.private().secret,
    ))
    .unwrap()
}

#[cfg(test)]
mod bch_tests {
    use super::*;
    use crate::sql_tx_history_storage::SqliteTxHistoryStorage;
    use crate::{TransactionType, TxFeeDetails};
    use common::block_on;

    fn init_storage_for(ticker: &str) -> impl TxHistoryStorage {
        let storage = SqliteTxHistoryStorage::in_memory();
        block_on(storage.init(ticker)).unwrap();
        storage
    }

    #[test]
    fn test_get_slp_genesis_params() {
        let coin = tbch_coin_for_test();
        let token_id = "bb309e48930671582bea508f9a1d9b491e49b69be3d6f372dc08da2ac6e90eb7".into();
        let storage = init_storage_for(coin.ticker());

        let slp_params = block_on(coin.get_slp_genesis_params(token_id, &storage)).unwrap();
        assert_eq!("USDF", slp_params.token_ticker);
        assert_eq!(4, slp_params.decimals[0]);
    }

    #[test]
    fn test_plain_bch_tx_details() {
        let coin = tbch_coin_for_test();
        let storage = init_storage_for(coin.ticker());

        let hash = "a8dcc3c6776e93e7bd21fb81551e853447c55e2d8ac141b418583bc8095ce390".into();
        let tx = block_on(coin.tx_from_storage_or_rpc(&hash, &storage)).unwrap();

        let details = block_on(coin.bch_tx_details(&hash, &tx, None, &storage)).unwrap();
        let expected_total: BigDecimal = "0.11407782".parse().unwrap();
        assert_eq!(expected_total, details.total_amount);

        let expected_received: BigDecimal = "0.11405301".parse().unwrap();
        assert_eq!(expected_received, details.received_by_me);

        let expected_spent: BigDecimal = "0.11407782".parse().unwrap();
        assert_eq!(expected_spent, details.spent_by_me);

        let expected_balance_change: BigDecimal = "-0.00002481".parse().unwrap();
        assert_eq!(expected_balance_change, details.my_balance_change);

        let expected_from = vec!["bchtest:qzx0llpyp8gxxsmad25twksqnwd62xm3lsnnczzt66".to_owned()];
        assert_eq!(expected_from, details.from);

        let expected_to = vec![
            "bchtest:qrhdt5adye8lc68upfj9fctfdgcd3aq9hctf8ft6md".to_owned(),
            "bchtest:qzx0llpyp8gxxsmad25twksqnwd62xm3lsnnczzt66".to_owned(),
        ];
        assert_eq!(expected_to, details.to);

        let expected_internal_id = BytesJson::from("a8dcc3c6776e93e7bd21fb81551e853447c55e2d8ac141b418583bc8095ce390");
        assert_eq!(expected_internal_id, details.internal_id);

        let expected_fee = Some(TxFeeDetails::Utxo(UtxoFeeDetails {
            coin: Some("BCH".into()),
            amount: "0.00001481".parse().unwrap(),
        }));
        assert_eq!(expected_fee, details.fee_details);

        assert_eq!(coin.ticker(), details.coin);
    }

    #[test]
    fn test_slp_tx_details() {
        let coin = tbch_coin_for_test();
        let storage = init_storage_for(coin.ticker());

        let hash = "a8dcc3c6776e93e7bd21fb81551e853447c55e2d8ac141b418583bc8095ce390".into();
        let tx = block_on(coin.tx_from_storage_or_rpc(&hash, &storage)).unwrap();

        let slp_details = parse_slp_script(&tx.outputs[0].script_pubkey).unwrap();

        let slp_tx_details = block_on(coin.slp_tx_details(&tx, slp_details.transaction, None, None, &storage)).unwrap();

        let expected_total: BigDecimal = "6.2974".parse().unwrap();
        assert_eq!(expected_total, slp_tx_details.total_amount);

        let expected_spent: BigDecimal = "6.2974".parse().unwrap();
        assert_eq!(expected_spent, slp_tx_details.spent_by_me);

        let expected_received: BigDecimal = "5.2974".parse().unwrap();
        assert_eq!(expected_received, slp_tx_details.received_by_me);

        let expected_balance_change = BigDecimal::from(-1i32);
        assert_eq!(expected_balance_change, slp_tx_details.my_balance_change);

        let expected_from = vec!["slptest:qzx0llpyp8gxxsmad25twksqnwd62xm3lsg8lecug8".to_owned()];
        assert_eq!(expected_from, slp_tx_details.from);

        let expected_to = vec![
            "slptest:qrhdt5adye8lc68upfj9fctfdgcd3aq9hcsaqj3dfs".to_owned(),
            "slptest:qzx0llpyp8gxxsmad25twksqnwd62xm3lsg8lecug8".to_owned(),
        ];
        assert_eq!(expected_to, slp_tx_details.to);

        let expected_tx_type =
            TransactionType::TokenTransfer("bb309e48930671582bea508f9a1d9b491e49b69be3d6f372dc08da2ac6e90eb7".into());
        assert_eq!(expected_tx_type, slp_tx_details.transaction_type);

        assert_eq!(coin.ticker(), slp_tx_details.coin);
    }
}<|MERGE_RESOLUTION|>--- conflicted
+++ resolved
@@ -6,13 +6,8 @@
 use crate::utxo::utxo_builder::{UtxoArcBuilder, UtxoCoinBuilder};
 use crate::utxo::utxo_common::big_decimal_from_sat_unsigned;
 use crate::{BlockHeightAndTime, CanRefundHtlc, CoinBalance, CoinProtocol, NegotiateSwapContractAddrErr,
-<<<<<<< HEAD
-            PrivKeyBuildPolicy, SwapOps, TradePreimageValue, TransactionFut, TransactionType, TxFeeDetails,
-            ValidateAddressResult, ValidatePaymentInput, WithdrawFut};
-=======
-            PrivKeyBuildPolicy, RawTransactionFut, RawTransactionRequest, SwapOps, TradePreimageValue,
+            PrivKeyBuildPolicy, RawTransactionFut, RawTransactionRequest, SwapOps, TradePreimageValue, TransactionFut,
             TransactionType, TxFeeDetails, ValidateAddressResult, ValidatePaymentInput, WithdrawFut};
->>>>>>> 6452ceb9
 use common::log::warn;
 use common::mm_metrics::MetricsArc;
 use common::mm_number::MmNumber;
