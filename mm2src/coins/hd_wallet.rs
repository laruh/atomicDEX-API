--- conflicted
+++ resolved
@@ -191,10 +191,6 @@
     )]
     CoinDoesntSupportTrezor,
     /* ----------- HD Wallet RPC error ------------ */
-<<<<<<< HEAD
-    /*                                              */
-=======
->>>>>>> 98e28828
     #[display(fmt = "Hardware Wallet context is not initialized")]
     HwContextNotInitialized,
     #[display(fmt = "No such coin {}", coin)]
