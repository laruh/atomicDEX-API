--- conflicted
+++ resolved
@@ -86,7 +86,6 @@
 use utxo_signer::{TxProvider, TxProviderError, UtxoSignTxError, UtxoSignTxResult};
 
 use self::rpc_clients::{electrum_script_hash, ElectrumClient, ElectrumRpcRequest, EstimateFeeMethod, EstimateFeeMode,
-<<<<<<< HEAD
                         NativeClient, UnspentInfo, UnspentMap, UtxoRpcClientEnum, UtxoRpcError, UtxoRpcFut,
                         UtxoRpcResult};
 use super::{big_decimal_from_sat_unsigned, BalanceError, BalanceFut, BalanceResult, CoinBalance, CoinsContext,
@@ -95,15 +94,6 @@
             RpcTransportEventHandler, RpcTransportEventHandlerShared, TradeFee, TradePreimageError, TradePreimageFut,
             TradePreimageResult, Transaction, TransactionDetails, TransactionEnum, TransactionFut,
             UnexpectedDerivationMethod, WithdrawError, WithdrawRequest};
-=======
-                        NativeClient, UnspentInfo, UtxoRpcClientEnum, UtxoRpcError, UtxoRpcFut, UtxoRpcResult};
-use super::{BalanceError, BalanceFut, BalanceResult, CoinsContext, DerivationMethod, FeeApproxStage, FoundSwapTxSpend,
-            HistorySyncState, KmdRewardsDetails, MarketCoinOps, MmCoin, NumConversError, NumConversResult,
-            PrivKeyActivationPolicy, PrivKeyNotAllowed, PrivKeyPolicy, RpcTransportEventHandler,
-            RpcTransportEventHandlerShared, TradeFee, TradePreimageError, TradePreimageFut, TradePreimageResult,
-            Transaction, TransactionDetails, TransactionEnum, TransactionFut, UnexpectedDerivationMethod,
-            WithdrawError, WithdrawRequest};
->>>>>>> 98e28828
 use crate::coin_balance::{EnableCoinScanPolicy, HDAddressBalanceScanner};
 use crate::hd_wallet::{HDAccountOps, HDAccountsMutex, HDAddress, HDWalletCoinOps, HDWalletOps, InvalidBip44ChainError};
 use crate::hd_wallet_storage::{HDAccountStorageItem, HDWalletCoinStorage, HDWalletStorageError, HDWalletStorageResult};
@@ -783,13 +773,9 @@
 
 #[async_trait]
 #[cfg_attr(test, mockable)]
-<<<<<<< HEAD
-pub trait UtxoCommonOps: UtxoTxGenerationOps + UtxoTxBroadcastOps + ListUtxoOps {
-=======
 pub trait UtxoCommonOps:
-    AsRef<UtxoCoinFields> + UtxoTxGenerationOps + UtxoTxBroadcastOps + Clone + Send + Sync + 'static
+    AsRef<UtxoCoinFields> + UtxoTxGenerationOps + UtxoTxBroadcastOps + ListUtxoOps + Clone + Send + Sync + 'static
 {
->>>>>>> 98e28828
     async fn get_htlc_spend_fee(&self, tx_size: u64) -> UtxoRpcResult<u64>;
 
     fn addresses_from_script(&self, script: &Script) -> Result<Vec<Address>, String>;
