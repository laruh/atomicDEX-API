/******************************************************************************
 * Copyright © 2014-2018 The SuperNET Developers.                             *
 *                                                                            *
 * See the AUTHORS, DEVELOPER-AGREEMENT and LICENSE files at                  *
 * the top-level directory of this distribution for the individual copyright  *
 * holder information and the developer policies on copyright and licensing.  *
 *                                                                            *
 * Unless otherwise agreed in a custom licensing agreement, no part of the    *
 * SuperNET software, including this file may be copied, modified, propagated *
 * or distributed except according to the terms contained in the LICENSE file *
 *                                                                            *
 * Removal or modification of this copyright notice is prohibited.            *
 *                                                                            *
 ******************************************************************************/
//
//  utxo.rs
//  marketmaker
//
//  Copyright © 2017-2018 SuperNET. All rights reserved.
//
pub mod rpc_clients;

use base64::{encode_config as base64_encode, URL_SAFE};
use bitcrypto::{dhash160};
use byteorder::{LittleEndian, WriteBytesExt};
use chain::{TransactionOutput, TransactionInput, OutPoint, Transaction as UtxoTransaction};
use chain::constants::{SEQUENCE_FINAL};
use common::log::{LogState, StatusHandle};
use common::lp;
use common::jsonrpc_client::RpcRes;
use futures::{Async, Future, Poll, Stream};
use gstuff::now_ms;
use keys::{KeyPair, Private, Public, Address, Secret};
use keys::bytes::Bytes;
use keys::generator::{Random, Generator};
use primitives::hash::{H256, H512};
use rpc::v1::types::{H256 as H256Json, Bytes as BytesJson, Transaction as RpcTransaction, VerboseBlockClient};
use script::{Opcode, Builder, Script, TransactionInputSigner, UnsignedTransactionInput, SignatureVersion};
use serialization::{serialize, deserialize};
use sha2::{Sha256, Digest};
use std::borrow::Cow;
use std::convert::AsMut;
use std::ffi::CStr;
use std::mem::transmute;
use std::ops::Deref;
use std::sync::{Arc, Mutex};
use std::time::Duration;
use tokio_timer::{Interval, Timer};

use self::rpc_clients::{UtxoRpcClientEnum, UnspentInfo, NativeClient};
use super::{IguanaInfo, MarketCoinOps, MmCoin, MmCoinEnum, SwapOps, Transaction, TransactionEnum, TransactionFut};

/// Clones slice into fixed size array
/// https://stackoverflow.com/a/37682288/8707622
fn clone_into_array<A: Default + AsMut<[T]>, T: Clone>(slice: &[T]) -> A {
    let mut a = Default::default();
    <A as AsMut<[T]>>::as_mut(&mut a).clone_from_slice(slice);
    a
}

/// Extended UTXO transaction, contains redeem script to spend p2sh output
/// Every transaction should contain separate redeem script for every p2sh output
/// However as MM creates only 1 p2sh output per every swap transaction
/// we can use single redeem script at least for now.
#[derive(Debug, Clone)]
pub struct ExtendedUtxoTx {
    pub transaction: UtxoTransaction,
    pub redeem_script: Bytes,
}

impl ExtendedUtxoTx {
    pub fn transaction_bytes(&self) -> Bytes {
        serialize(&self.transaction)
    }
}

impl Transaction for ExtendedUtxoTx {
    fn to_raw_bytes(&self) -> Vec<u8> {
        let mut resulting_bytes = vec![];
        let tx_bytes = serialize(&self.transaction);
        let tx_len_bytes: [u8; 4] = unsafe { transmute(tx_bytes.len() as u32) };
        resulting_bytes.extend_from_slice(&tx_len_bytes);
        resulting_bytes.extend_from_slice(&tx_bytes);
        let redeem_len_bytes: [u8; 4] = unsafe { transmute(self.redeem_script.len() as u32) };
        resulting_bytes.extend_from_slice(&redeem_len_bytes);
        resulting_bytes.extend_from_slice(&self.redeem_script);
        resulting_bytes
    }

    fn extract_secret(&self) -> Result<Vec<u8>, String> {
        let script: Script = self.transaction.inputs[0].script_sig.clone().into();
        for (i, instr) in script.iter().enumerate() {
            let instruction = instr.unwrap();
            if i == 1 {
                if instruction.opcode == Opcode::OP_PUSHBYTES_32 {
                    return Ok(instruction.data.unwrap().to_vec());
                }
            }
        }
        ERR!("Couldn't extract secret")
    }
}

#[derive(Debug)]
pub struct UtxoCoinImpl {  // pImpl idiom.
    ticker: String,
    /// https://en.bitcoin.it/wiki/List_of_address_prefixes
    /// https://github.com/jl777/coins/blob/master/coins
    pub_addr_prefix: u8,
    p2sh_addr_prefix: u8,
    wif_prefix: u8,
    pub_t_addr_prefix: u8,
    p2sh_t_addr_prefix: u8,
    /// True if coins uses Proof of Stake consensus algo
    /// Proof of Work is expected by default
    /// https://en.bitcoin.it/wiki/Proof_of_Stake
    /// https://en.bitcoin.it/wiki/Proof_of_work
    is_pos: bool,
    /// Special field for Zcash and it's forks
    /// Defines if Overwinter network upgrade was activated
    /// https://z.cash/upgrade/overwinter/
    overwintered: bool,
    /// The tx version used to detect the transaction ser/de/signing algo
    /// For now it's mostly used for Zcash and forks because they changed the algo in
    /// Overwinter and then Sapling upgrades
    /// https://github.com/zcash/zips/blob/master/zip-0243.rst
    tx_version: i32,
    /// If true - use Segwit protocol
    /// https://en.bitcoin.it/wiki/Segregated_Witness
    segwit: bool,
    /// Default decimals amount is 8 (BTC and almost all other UTXO coins)
    /// But there are forks which have different decimals:
    /// Peercoin has 6
    /// Emercoin has 6
    /// Bitcoin Diamond has 7
    decimals: u8,
    /// Is coin protected by Komodo dPoW?
    /// https://komodoplatform.com/security-delayed-proof-of-work-dpow/
    notarized: bool,
    /// RPC port
    rpc_port: u16,
    /// RPC username
    rpc_user: String,
    /// RPC password
    rpc_password: String,
    /// RPC client
    rpc_client: UtxoRpcClientEnum,
    /// ECDSA key pair
    key_pair: KeyPair,
    /// Lock the mutex when we deal with address utxos
    utxo_mutex: Mutex<()>,
    my_address: Address,
}

/// Generates unsigned transaction (TransactionInputSigner) from specified utxos and outputs.
/// This function expects that utxos are sorted by amounts in ascending order
/// Consider sorting before calling this function
fn generate_transaction(
    utxos: Vec<UnspentInfo>,
    mut outputs: Vec<TransactionOutput>,
    lock_time: u32,
    version: i32,
    overwintered: bool,
    tx_fee: u64,
    decimals: u8,
    change_script_pubkey: Bytes,
) -> Result<TransactionInputSigner, String> {
    if utxos.is_empty() {
        return ERR!("Couldn't generate tx from empty utxos set");
    }

    if outputs.is_empty() {
        return ERR!("Couldn't generate tx from empty outputs set");
    }

    let mut target_value = 0;
    for output in outputs.iter() {
        target_value += output.value;
    }

    if target_value == 0 {
        return ERR!("Total target value calculated from outputs {:?} is zero", outputs);
    }
    target_value += tx_fee;

    let mut value_to_spend = 0;
    let mut inputs = vec![];
    for utxo in utxos.iter() {
        value_to_spend += utxo.value;
        inputs.push(UnsignedTransactionInput {
            previous_output: utxo.outpoint.clone(),
            sequence: SEQUENCE_FINAL,
            amount: utxo.value,
        });
        if value_to_spend >= target_value { break; }
    }

    if value_to_spend < target_value {
        return ERR!("Couldn't collect enough value from utxos {:?} to create tx with outputs {:?}", utxos, outputs);
    }

    if value_to_spend > target_value {
        outputs.push({
            TransactionOutput {
                value: value_to_spend - target_value,
                script_pubkey: change_script_pubkey
            }
        });
    }

    let mut version_group_id = 0;
    if version == 3 {
        version_group_id = 0x03c48270;
    } else if version == 4 {
        version_group_id = 0x892f2085;
    }

    Ok(TransactionInputSigner {
        inputs,
        outputs,
        lock_time,
        version,
        overwintered,
        expiry_height: 0,
        join_splits: vec![],
        shielded_spends: vec![],
        shielded_outputs: vec![],
        value_balance: 0,
        version_group_id,
    })
}

fn payment_script(
    time_lock: u32,
    secret_hash: &[u8],
    pub_0: &Public,
    pub_1: &Public
) -> Result<Script, String> {
    let builder = Builder::default();
    let mut wtr = vec![];
    try_s!(wtr.write_u32::<LittleEndian>(time_lock));
    Ok(builder
        .push_opcode(Opcode::OP_IF)
        .push_bytes(&wtr)
        .push_opcode(Opcode::OP_CHECKLOCKTIMEVERIFY)
        .push_opcode(Opcode::OP_DROP)
        .push_bytes(pub_0)
        .push_opcode(Opcode::OP_CHECKSIG)
        .push_opcode(Opcode::OP_ELSE)
        .push_opcode(Opcode::OP_SIZE)
        .push_bytes(&[32])
        .push_opcode(Opcode::OP_EQUALVERIFY)
        .push_opcode(Opcode::OP_HASH160)
        .push_bytes(secret_hash)
        .push_opcode(Opcode::OP_EQUALVERIFY)
        .push_bytes(pub_1)
        .push_opcode(Opcode::OP_CHECKSIG)
        .push_opcode(Opcode::OP_ENDIF)
        .into_script())
}

fn script_sig(message: &H256, key_pair: &KeyPair) -> Result<Bytes, String> {
    let signature = try_s!(key_pair.private().sign(message));

    let mut sig_script = Bytes::default();
    sig_script.append(&mut Bytes::from((*signature).to_vec()));
    // Using SIGHASH_ALL only for now
    sig_script.append(&mut Bytes::from(vec![1]));

    Ok(sig_script)
}

fn script_sig_with_pub(message: &H256, key_pair: &KeyPair) -> Result<Bytes, String> {
    let sig_script = try_s!(script_sig(message, key_pair));

    let builder = Builder::default();

    Ok(builder
        .push_data(&sig_script)
        .push_data(&key_pair.public().to_vec())
        .into_bytes())
}

/// Creates signed input spending p2pkh output
fn p2pkh_spend(
    signer: &TransactionInputSigner,
    input_index: usize,
    key_pair: &KeyPair,
    prev_script: &Script
) -> Result<TransactionInput, String> {
    let script = Builder::build_p2pkh(&key_pair.public().address_hash());
    if script != *prev_script {
        return ERR!("p2pkh script {} built from input key pair doesn't match expected prev script {}", script, prev_script);
    }

    let sighash = signer.signature_hash(input_index, 0, &script, SignatureVersion::Base, 1);

    let script_sig = try_s!(script_sig_with_pub(&sighash, key_pair));

    Ok(TransactionInput {
        script_sig,
        sequence: signer.inputs[input_index].sequence,
        script_witness: vec![],
        previous_output: signer.inputs[input_index].previous_output.clone()
    })
}

/// Creates signed input spending p2sh output
fn p2sh_spend(
    signer: &TransactionInputSigner,
    input_index: usize,
    key_pair: &KeyPair,
    script_data: Script,
    redeem_script: Script,
) -> Result<TransactionInput, String> {
    let sighash = signer.signature_hash(input_index, 0, &redeem_script, SignatureVersion::Base, 1);

    let sig = try_s!(script_sig(&sighash, &key_pair));

    let mut resulting_script = Builder::default().push_data(&sig).into_bytes();
    if !script_data.is_empty() {
        resulting_script.extend_from_slice(&script_data);
    }

    let redeem_part = Builder::default().push_data(&redeem_script).into_bytes();
    resulting_script.extend_from_slice(&redeem_part);

    Ok(TransactionInput {
        script_sig: resulting_script.into(),
        sequence: signer.inputs[input_index].sequence,
        script_witness: vec![],
        previous_output: signer.inputs[input_index].previous_output.clone()
    })
}

fn p2sh_spending_tx(
    prev_transaction: ExtendedUtxoTx,
    outputs: Vec<TransactionOutput>,
    script_data: Script,
    key_pair: &KeyPair,
    version: i32,
    overwintered: bool,
    lock_time: u32,
    sequence: u32,
) -> Result<UtxoTransaction, String> {
    let mut version_group_id = 0;
    if version == 3 {
        version_group_id = 0x03c48270;
    } else if version == 4 {
        version_group_id = 0x892f2085;
    }

    let unsigned = TransactionInputSigner {
        lock_time,
        version,
        overwintered,
        inputs: vec![UnsignedTransactionInput {
            sequence,
            previous_output: OutPoint {
                hash: prev_transaction.transaction.hash(),
                index: 0,
            },
            amount: prev_transaction.transaction.outputs[0].value,
        }],
        outputs: outputs.clone(),
        expiry_height: 0,
        join_splits: vec![],
        shielded_spends: vec![],
        shielded_outputs: vec![],
        value_balance: 0,
        version_group_id,
    };
    let signed_input = try_s!(
        p2sh_spend(&unsigned, 0, key_pair, script_data, prev_transaction.redeem_script.into())
    );
    Ok(UtxoTransaction {
        version: unsigned.version,
        overwintered: unsigned.overwintered,
        lock_time: unsigned.lock_time,
        inputs: vec![signed_input],
        outputs,
        expiry_height: unsigned.expiry_height,
        join_splits: vec![],
        shielded_spends: vec![],
        shielded_outputs: vec![],
        value_balance: 0,
        version_group_id: unsigned.version_group_id,
        binding_sig: H512::default(),
        join_split_sig: H512::default(),
        join_split_pubkey: H256::default(),
    })
}

fn address_from_raw_pubkey(pub_key: &[u8], prefix: u8, t_addr_prefix: u8) -> Result<Address, String> {
    Ok(Address {
        t_addr_prefix,
        prefix,
        hash: try_s!(Public::from_slice(pub_key)).address_hash(),
    })
}

fn sign_tx(
    unsigned: TransactionInputSigner,
    key_pair: &KeyPair,
    prev_script: Script
) -> Result<UtxoTransaction, String> {
    let mut signed_inputs = vec![];
    for (i, _) in unsigned.inputs.iter().enumerate() {
        signed_inputs.push(
            try_s!(p2pkh_spend(&unsigned, i, key_pair, &prev_script))
        );
    }
    Ok(UtxoTransaction {
        inputs: signed_inputs,
        outputs: unsigned.outputs.clone(),
        version: unsigned.version,
        overwintered: unsigned.overwintered,
        lock_time: unsigned.lock_time,
        expiry_height: unsigned.expiry_height,
        join_splits: vec![],
        shielded_spends: vec![],
        shielded_outputs: vec![],
        value_balance: 0,
        version_group_id: unsigned.version_group_id,
        binding_sig: H512::default(),
        join_split_sig: H512::default(),
        join_split_pubkey: H256::default(),
    })
}

#[derive(Clone, Debug)]
pub struct UtxoCoin(Arc<UtxoCoinImpl>);
impl Deref for UtxoCoin {type Target = UtxoCoinImpl; fn deref (&self) -> &UtxoCoinImpl {&*self.0}}

impl UtxoCoin {
    fn send_outputs_from_my_address(&self, outputs: Vec<TransactionOutput>, redeem_script: Bytes) -> TransactionFut {
        let change_script_pubkey = Builder::build_p2pkh(&self.key_pair.public().address_hash()).to_bytes();
        let arc = self.clone();
        let unspent_fut = self.rpc_client.list_unspent_ordered(&self.my_address);
        Box::new(unspent_fut.then(move |unspents| -> TransactionFut {
            let unspents = try_fus!(unspents);
            let unsigned = try_fus!(generate_transaction(
                unspents,
                outputs,
                0,
                arc.tx_version,
                arc.overwintered,
                1000,
                arc.decimals,
                change_script_pubkey.clone()
            ));

            let signed = try_fus!(sign_tx(unsigned, &arc.key_pair, change_script_pubkey.into()));
            let tx = ExtendedUtxoTx {
                transaction: signed,
                redeem_script
            };
            arc.send_raw_tx(tx.into())
        }))
    }
}

pub fn compressed_key_pair_from_bytes(raw: &[u8], prefix: u8) -> Result<KeyPair, String> {
    if raw.len() != 32 {
        return ERR!("Invalid raw priv key len {}", raw.len());
    }

    let private = Private {
        prefix,
        compressed: true,
        secret: Secret::from(raw)
    };
    Ok(try_s!(KeyPair::from_private(private)))
}

impl SwapOps for UtxoCoin {
<<<<<<< HEAD
    fn send_buyer_fee(&self, fee_pub_key: &[u8], amount: u64) -> TransactionFut {
=======
    fn send_taker_fee(&self, fee_pub_key: &[u8], amount: f64) -> TransactionFut {
>>>>>>> 3f903f88
        let address = try_fus!(address_from_raw_pubkey(fee_pub_key, self.pub_addr_prefix, self.pub_t_addr_prefix));
        let output = TransactionOutput {
            value: amount,
            script_pubkey: Builder::build_p2pkh(&address.hash).to_bytes()
        };
        self.send_outputs_from_my_address(vec![output], vec![].into())
    }

    fn send_maker_payment(
        &self,
        time_lock: u32,
        pub_a0: &[u8],
        pub_b0: &[u8],
        _taker_addr: &[u8],
        priv_bn_hash: &[u8],
        amount: u64,
    ) -> TransactionFut {
        let redeem_script = try_fus!(payment_script(
            time_lock,
            priv_bn_hash,
            &try_fus!(Public::from_slice(pub_b0)),
            &try_fus!(Public::from_slice(pub_a0)),
        ));
        let output = TransactionOutput {
            value: amount,
            script_pubkey: Builder::build_p2sh(&dhash160(&redeem_script)).into(),
        };
        self.send_outputs_from_my_address(vec![output], redeem_script.into())
    }

    fn send_taker_payment(
        &self,
        time_lock: u32,
        pub_a0: &[u8],
        pub_b0: &[u8],
        _maker_addr: &[u8],
        priv_bn_hash: &[u8],
        amount: u64,
    ) -> TransactionFut {
        let redeem_script = try_fus!(payment_script(
            time_lock,
            priv_bn_hash,
            &try_fus!(Public::from_slice(pub_a0)),
            &try_fus!(Public::from_slice(pub_b0)),
        ));
        let output = TransactionOutput {
            value: amount,
            script_pubkey: Builder::build_p2sh(&dhash160(&redeem_script)).into(),
        };
        self.send_outputs_from_my_address(vec![output], redeem_script.into())
    }

    fn send_maker_spends_taker_payment(
        &self,
        taker_payment_tx: TransactionEnum,
        b_priv_0: &[u8],
        b_priv_n: &[u8],
        taker_addr: &[u8],
        amount: u64
    ) -> TransactionFut {
        let prev_tx = match taker_payment_tx {TransactionEnum::ExtendedUtxoTx(e) => e, _ => panic!()};
        let key_pair = try_fus!(compressed_key_pair_from_bytes(b_priv_0, self.wif_prefix));
        let output = TransactionOutput {
            value: prev_tx.transaction.outputs[0].value - 1000,
            script_pubkey: Builder::build_p2pkh(&self.key_pair.public().address_hash()).to_bytes()
        };
        let script_data = Builder::default()
            .push_data(b_priv_n)
            .push_opcode(Opcode::OP_0)
            .into_script();
        let transaction = try_fus!(p2sh_spending_tx(
            prev_tx,
            vec![output],
            script_data,
            &key_pair,
            self.tx_version,
            self.overwintered,
            (now_ms() / 1000) as u32,
            SEQUENCE_FINAL
        ));
        self.send_raw_tx(ExtendedUtxoTx {
            transaction,
            redeem_script: vec![].into()
        }.into())
    }

    fn send_taker_spends_maker_payment(
        &self,
        maker_payment_tx: TransactionEnum,
        a_priv_0: &[u8],
        b_priv_n: &[u8],
        _maker_addr: &[u8],
        amount: u64
    ) -> TransactionFut {
        let prev_tx = match maker_payment_tx {TransactionEnum::ExtendedUtxoTx(e) => e, _ => panic!()};
        let key_pair = try_fus!(compressed_key_pair_from_bytes(a_priv_0, self.wif_prefix));
        let output = TransactionOutput {
            value: prev_tx.transaction.outputs[0].value - 1000,
            script_pubkey: Builder::build_p2pkh(&self.key_pair.public().address_hash()).to_bytes()
        };
        let script_data = Builder::default()
            .push_data(b_priv_n)
            .push_opcode(Opcode::OP_0)
            .into_script();
        let transaction = try_fus!(p2sh_spending_tx(
            prev_tx,
            vec![output],
            script_data,
            &key_pair,
            self.tx_version,
            self.overwintered,
            (now_ms() / 1000) as u32,
            SEQUENCE_FINAL
        ));
        self.send_raw_tx(ExtendedUtxoTx {
            transaction,
            redeem_script: vec![].into()
        }.into())
    }

    fn send_taker_refunds_payment(
        &self,
        taker_payment_tx: TransactionEnum,
        a_priv_0: &[u8],
        _maker_addr: &[u8],
        amount: u64
    ) -> TransactionFut {
        let prev_tx = match taker_payment_tx {TransactionEnum::ExtendedUtxoTx(e) => e, _ => panic!()};
        let key_pair = try_fus!(compressed_key_pair_from_bytes(a_priv_0, self.wif_prefix));
        let output = TransactionOutput {
            value: prev_tx.transaction.outputs[0].value - 1000,
            script_pubkey: Builder::build_p2pkh(&self.key_pair.public().address_hash()).to_bytes()
        };
        let script_data = Builder::default()
            .push_opcode(Opcode::OP_1)
            .into_script();
        let transaction = try_fus!(p2sh_spending_tx(
            prev_tx,
            vec![output],
            script_data,
            &key_pair,
            self.tx_version,
            self.overwintered,
            (now_ms() / 1000) as u32,
            SEQUENCE_FINAL - 1
        ));
        self.send_raw_tx(ExtendedUtxoTx {
            transaction,
            redeem_script: vec![].into()
        }.into())
    }

    fn send_maker_refunds_payment(
        &self,
        maker_payment_tx: TransactionEnum,
        b_priv_0: &[u8],
        _taker_addr: &[u8],
        amount: u64
    ) -> TransactionFut {
        let prev_tx = match maker_payment_tx {TransactionEnum::ExtendedUtxoTx(e) => e, _ => panic!()};
        let key_pair = try_fus!(compressed_key_pair_from_bytes(b_priv_0, self.wif_prefix));
        let output = TransactionOutput {
            value: prev_tx.transaction.outputs[0].value - 1000,
            script_pubkey: Builder::build_p2pkh(&self.key_pair.public().address_hash()).to_bytes()
        };
        let script_data = Builder::default()
            .push_opcode(Opcode::OP_1)
            .into_script();
        let transaction = try_fus!(p2sh_spending_tx(
            prev_tx,
            vec![output],
            script_data,
            &key_pair,
            self.tx_version,
            self.overwintered,
            (now_ms() / 1000) as u32,
            SEQUENCE_FINAL - 1
        ));
        self.send_raw_tx(ExtendedUtxoTx {
            transaction,
            redeem_script: vec![].into()
        }.into())
    }
}

impl MarketCoinOps for UtxoCoin {
    fn address(&self) -> Cow<str> {
        self.0.my_address.to_string().into()
    }

    fn get_balance(&self) -> f64 { unimplemented!() }

    fn send_raw_tx(&self, tx: TransactionEnum) -> TransactionFut {
        let tx = match tx {TransactionEnum::ExtendedUtxoTx(e) => e, _ => panic!()};
        println!("Raw tx {:?}", tx.transaction);
        println!("Hash {}", tx.transaction.hash().reversed());
        let send_fut = self.rpc_client.send_transaction(BytesJson::from(serialize(&tx.transaction)));
        Box::new(
            send_fut.then(move |res| -> Result<TransactionEnum, String> {
                let res = try_s!(res);
                Ok(tx.into())
            })
        )
    }

    fn wait_for_confirmations(
        &self,
        tx: TransactionEnum,
        confirmations: i32,
    ) -> Box<dyn Future<Item=(), Error=String>> {
        let tx = match tx {TransactionEnum::ExtendedUtxoTx(e) => e, _ => panic!()};
        let res = try_fus!(self.rpc_client.wait_for_confirmations(
            &tx.transaction,
            confirmations as u32,
            now_ms() / 1000 + 1000,
        ));

        Box::new(futures::future::ok(res))
    }

    fn wait_for_tx_spend(&self, transaction: TransactionEnum, wait_until: u64) -> TransactionFut {
        let tx = match transaction {TransactionEnum::ExtendedUtxoTx(e) => e, _ => panic!()};
        let res = try_fus!(self.rpc_client.wait_for_payment_spend(
            &tx.transaction,
            0,
            now_ms() / 1000 + 1000,
        ));

        Box::new(futures::future::ok(TransactionEnum::ExtendedUtxoTx(ExtendedUtxoTx {
            transaction: res,
            redeem_script: vec![].into(),
        })))
    }

    fn tx_from_raw_bytes(&self, bytes: &[u8]) -> Result<TransactionEnum, String> {
        // should be at least 8 bytes length in case tx and redeem length is zero
        if bytes.len() < 8 {
            return ERR!("Input bytes slice len is too small");
        }
        let len_array = clone_into_array::<[u8; 4], u8>(&bytes[0..4]);
        let tx_len: u32 = unsafe { transmute(len_array) };
        let mut read: usize = 4;
        let transaction: UtxoTransaction = try_s!(deserialize(&bytes[read..read + tx_len as usize]).map_err(|err| format!("{:?}", err)));
        read += tx_len as usize;
        let redeem_len: u32 = unsafe { transmute(clone_into_array::<[u8; 4], u8>(&bytes[read..read + 4])) };
        read += 4 as usize;
        let redeem_script = Bytes::from(&bytes[read..read + redeem_len as usize]);
        Ok(ExtendedUtxoTx {
            transaction,
            redeem_script,
        }.into())
    }
}

impl IguanaInfo for UtxoCoin {
    fn ticker<'a> (&'a self) -> &'a str {&self.ticker[..]}
}
impl MmCoin for UtxoCoin {}

fn random_compressed_key_pair(prefix: u8) -> Result<KeyPair, String> {
    let random_key = try_s!(Random::new(prefix).generate());

    Ok(try_s!(KeyPair::from_private(Private {
        prefix,
        secret: random_key.private().secret.clone(),
        compressed: true,
    })))
}

fn key_pair_from_seed(seed: &[u8], prefix: u8) -> KeyPair {
    let mut hasher = Sha256::new();
    hasher.input(seed);
    let mut hash = hasher.result();
    hash[0] &= 248;
    hash[31] &= 127;
    hash[31] |= 64;
    let private = Private {
        prefix,
        secret: H256::from(hash.as_slice()),
        compressed: true,
    };

    KeyPair::from_private(private).unwrap()
}

pub fn coin_from_iguana_info(info: *mut lp::iguana_info) -> Result<MmCoinEnum, String> {
    let info = unsafe { *info };
    let auth_str = unsafe { try_s!(CStr::from_ptr(info.userpass.as_ptr()).to_str()) };
    let uri = unsafe { try_s!(CStr::from_ptr(info.serverport.as_ptr()).to_str()) };
    let private = Private {
        prefix: info.wiftype,
        secret: H256::from(unsafe { lp::G.LP_privkey.bytes }),
        compressed: true,
    };

    let key_pair = try_s!(KeyPair::from_private(private));
    let my_address = Address {
        prefix: info.pubtype,
        t_addr_prefix: info.taddr,
        hash: key_pair.public().address_hash(),
    };

    // At least for now only ZEC and forks rely on tx version so we can use it to detect overwintered
    // TODO Consider refactoring, overwintered flag should be explicitly set in coins config
    let overwintered = info.txversion >= 3;

    let coin = UtxoCoinImpl {
        ticker: try_s! (unsafe {CStr::from_ptr (info.symbol.as_ptr())} .to_str()) .into(),
        decimals: 8,
        rpc_client: UtxoRpcClientEnum::Native(NativeClient {
            uri: format!("http://{}", uri),
            auth: format!("Basic {}", base64_encode(auth_str, URL_SAFE)),
        }),
        key_pair,
        is_pos: false,
        notarized: false,
        overwintered,
        pub_addr_prefix: info.pubtype,
        p2sh_addr_prefix: info.p2shtype,
        pub_t_addr_prefix: info.taddr,
        p2sh_t_addr_prefix: info.taddr,
        rpc_password: "".to_owned(),
        rpc_port: 0,
        rpc_user: "".to_owned(),
        segwit: false,
        wif_prefix: info.wiftype,
        tx_version: info.txversion,
        utxo_mutex: Mutex::new(()),
        my_address: my_address.clone(),
    };
    Ok(UtxoCoin(Arc::new(coin)).into())
}

#[test]
fn test_extract_secret() {
    let bytes = hex::decode("0100000001de7aa8d29524906b2b54ee2e0281f3607f75662cbc9080df81d1047b78e21dbc00000000d7473044022079b6c50820040b1fbbe9251ced32ab334d33830f6f8d0bf0a40c7f1336b67d5b0220142ccf723ddabb34e542ed65c395abc1fbf5b6c3e730396f15d25c49b668a1a401209da937e5609680cb30bff4a7661364ca1d1851c2506fa80c443f00a3d3bf7365004c6b6304f62b0e5cb175210270e75970bb20029b3879ec76c4acd320a8d0589e003636264d01a7d566504bfbac6782012088a9142fb610d856c19fd57f2d0cffe8dff689074b3d8a882103f368228456c940ac113e53dad5c104cf209f2f102a409207269383b6ab9b03deac68ffffffff01d0dc9800000000001976a9146d9d2b554d768232320587df75c4338ecc8bf37d88ac40280e5c").unwrap();
    let tx: UtxoTransaction = deserialize(bytes.as_slice()).unwrap();
    let extended = ExtendedUtxoTx {
        transaction: tx,
        redeem_script: vec![].into()
    };

    let secret = extended.extract_secret().unwrap();
    let expected_secret = hex::decode("9da937e5609680cb30bff4a7661364ca1d1851c2506fa80c443f00a3d3bf7365").unwrap();
    assert_eq!(expected_secret, secret);
}<|MERGE_RESOLUTION|>--- conflicted
+++ resolved
@@ -474,11 +474,7 @@
 }
 
 impl SwapOps for UtxoCoin {
-<<<<<<< HEAD
-    fn send_buyer_fee(&self, fee_pub_key: &[u8], amount: u64) -> TransactionFut {
-=======
-    fn send_taker_fee(&self, fee_pub_key: &[u8], amount: f64) -> TransactionFut {
->>>>>>> 3f903f88
+    fn send_taker_fee(&self, fee_pub_key: &[u8], amount: u64) -> TransactionFut {
         let address = try_fus!(address_from_raw_pubkey(fee_pub_key, self.pub_addr_prefix, self.pub_t_addr_prefix));
         let output = TransactionOutput {
             value: amount,
