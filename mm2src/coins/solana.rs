--- conflicted
+++ resolved
@@ -2,15 +2,9 @@
 use crate::solana::solana_common::{lamports_to_sol, PrepareTransferData, SufficientBalanceError};
 use crate::solana::spl::SplTokenInfo;
 use crate::{BalanceError, BalanceFut, FeeApproxStage, FoundSwapTxSpend, NegotiateSwapContractAddrErr,
-<<<<<<< HEAD
-            TradePreimageFut, TradePreimageResult, TradePreimageValue, TransactionDetails, TransactionFut,
-            TransactionType, ValidateAddressResult, ValidatePaymentInput, WithdrawError, WithdrawFut, WithdrawRequest,
-            WithdrawResult};
-=======
             RawTransactionFut, RawTransactionRequest, TradePreimageFut, TradePreimageResult, TradePreimageValue,
-            TransactionDetails, TransactionType, ValidateAddressResult, ValidatePaymentInput, WithdrawError,
-            WithdrawFut, WithdrawRequest, WithdrawResult};
->>>>>>> 6452ceb9
+            TransactionDetails, TransactionFut, TransactionType, ValidateAddressResult, ValidatePaymentInput,
+            WithdrawError, WithdrawFut, WithdrawRequest, WithdrawResult};
 use async_trait::async_trait;
 use base58::ToBase58;
 use bigdecimal::BigDecimal;
