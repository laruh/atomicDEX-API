<<<<<<< HEAD
use crate::request_response::{build_request_response_behaviour, AdexRequestResponse, AdexRequestResponseEvent,
                              AdexResponseChannel, PeerRequest, PeerResponse};
use atomicdex_gossipsub::{Gossipsub, GossipsubConfigBuilder, GossipsubEvent, GossipsubMessage, MessageId, Topic,
                          TopicHash};
use futures::{channel::{mpsc::{unbounded, UnboundedReceiver, UnboundedSender},
                        oneshot},
              future::poll_fn,
              Future, FutureExt, SinkExt, StreamExt};
=======
use atomicdex_gossipsub::{Gossipsub, GossipsubConfigBuilder, GossipsubEvent, GossipsubMessage, MessageId, Topic};
use futures::{channel::{mpsc::{unbounded, UnboundedReceiver, UnboundedSender},
                        oneshot},
              future::poll_fn,
              Future, SinkExt, StreamExt};
use lazy_static::lazy_static;
>>>>>>> 2a9a42a3
use libp2p::core::{ConnectedPoint, Multiaddr, Transport};
use libp2p::request_response::{RequestId, RequestResponseMessage};
use libp2p::{identity, swarm::NetworkBehaviourEventProcess, NetworkBehaviour, PeerId};
use std::{collections::hash_map::{DefaultHasher, HashMap},
          hash::{Hash, Hasher},
          net::IpAddr,
          pin::Pin,
          task::{Context, Poll}};
use tokio::runtime::Runtime;

pub type AdexCmdTx = UnboundedSender<AdexBehaviorCmd>;
pub type AdexEventRx = UnboundedReceiver<AdexBehaviourEvent>;
use log::{debug, error};

#[cfg(test)] mod tests;

struct SwarmRuntime(Runtime);

pub const PEERS_TOPIC: &str = "PEERS";

impl libp2p::core::Executor for &SwarmRuntime {
    fn exec(&self, future: Pin<Box<dyn Future<Output = ()> + Send>>) { self.0.spawn(future); }
}

lazy_static! {
    static ref SWARM_RUNTIME: SwarmRuntime = SwarmRuntime(Runtime::new().unwrap());
}

/// Returns info about connected peers
pub async fn get_peers_info(mut cmd_tx: AdexCmdTx) -> HashMap<String, Vec<String>> {
    let (result_tx, rx) = oneshot::channel();
    let cmd = AdexBehaviorCmd::GetPeersInfo { result_tx };
    cmd_tx.send(cmd).await.expect("Rx should be present");
    rx.await.expect("Tx should be present")
}

/// Returns current gossipsub mesh state
pub async fn get_gossip_mesh(mut cmd_tx: AdexCmdTx) -> HashMap<String, Vec<String>> {
    let (result_tx, rx) = oneshot::channel();
    let cmd = AdexBehaviorCmd::GetGossipMesh { result_tx };
    cmd_tx.send(cmd).await.expect("Rx should be present");
    rx.await.expect("Tx should be present")
}

pub async fn get_gossip_peer_topics(mut cmd_tx: AdexCmdTx) -> HashMap<String, Vec<String>> {
    let (result_tx, rx) = oneshot::channel();
    let cmd = AdexBehaviorCmd::GetGossipPeerTopics { result_tx };
    cmd_tx.send(cmd).await.expect("Rx should be present");
    rx.await.expect("Tx should be present")
}

pub async fn get_gossip_topic_peers(mut cmd_tx: AdexCmdTx) -> HashMap<String, Vec<String>> {
    let (result_tx, rx) = oneshot::channel();
    let cmd = AdexBehaviorCmd::GetGossipTopicPeers { result_tx };
    cmd_tx.send(cmd).await.expect("Rx should be present");
    rx.await.expect("Tx should be present")
}

#[derive(Debug)]
pub enum AdexBehaviorCmd {
    Subscribe {
        /// Subscribe to this topic
        topic: String,
    },
    PublishMsg {
        topic: String,
        msg: Vec<u8>,
    },
    SendToPeers {
        msgs: Vec<(String, Vec<u8>)>,
        peers: Vec<String>,
    },
    /// Request peers until a response is received.
    /// Note the request will be sent to relays only because they subscribe on all topics.
    RequestAnyPeer {
        req: Vec<u8>,
        response_tx: oneshot::Sender<AdexResponse>,
    },
    GetPeersInfo {
        result_tx: oneshot::Sender<HashMap<String, Vec<String>>>,
    },
    GetGossipMesh {
        result_tx: oneshot::Sender<HashMap<String, Vec<String>>>,
    },
    GetGossipPeerTopics {
        result_tx: oneshot::Sender<HashMap<String, Vec<String>>>,
    },
    GetGossipTopicPeers {
        result_tx: oneshot::Sender<HashMap<String, Vec<String>>>,
    },
    PropagateMessage {
        message_id: MessageId,
        propagation_source: PeerId,
    },
}

/// The structure is the same as `PeerResponse`,
/// but is used to prevent `PeerResponse` from being used outside the network implementation.
#[derive(Debug, Eq, PartialEq)]
pub enum AdexResponse {
    Ok { response: Vec<u8> },
    None,
    Err { error: String },
}

impl From<PeerResponse> for AdexResponse {
    fn from(res: PeerResponse) -> Self {
        match res {
            PeerResponse::Ok { res } => AdexResponse::Ok { response: res },
            PeerResponse::None => AdexResponse::None,
            PeerResponse::Err { err } => AdexResponse::Err { error: err },
        }
    }
}

impl From<AdexResponse> for PeerResponse {
    fn from(res: AdexResponse) -> Self {
        match res {
            AdexResponse::Ok { response } => PeerResponse::Ok { res: response },
            AdexResponse::None => PeerResponse::None,
            AdexResponse::Err { error } => PeerResponse::Err { err: error },
        }
    }
}

/// The structure consists of some GossipsubEvent and RequestResponse events.
/// It is used to prevent the network events from being used outside the network implementation.
#[derive(Debug)]
pub enum AdexBehaviourEvent {
    /// A message has been received.
    /// Derived from GossipsubEvent.
    Message(PeerId, MessageId, GossipsubMessage),
    /// A remote subscribed to a topic.
    /// Derived from GossipsubEvent.
    Subscribed {
        /// Remote that has subscribed.
        peer_id: PeerId,
        /// The topic it has subscribed to.
        topic: TopicHash,
    },
    /// A remote peer sent a request and waits for a response.
    PeerRequest {
        /// Remote that sent this request.
        peer_id: PeerId,
        /// The serialized data.
        request: Vec<u8>,
        /// A response should be passed through the oneshot channel.
        response_tx: oneshot::Sender<AdexResponse>,
    },
}

/// AtomicDEX libp2p Network behaviour implementation
#[derive(NetworkBehaviour)]
pub struct AtomicDexBehavior {
    #[behaviour(ignore)]
    event_tx: UnboundedSender<AdexBehaviourEvent>,
    #[behaviour(ignore)]
    spawn_fn: fn(Box<dyn Future<Output = ()> + Send + Unpin + 'static>) -> (),
    #[behaviour(ignore)]
    cmd_rx: UnboundedReceiver<AdexBehaviorCmd>,
    #[behaviour(ignore)]
    pending_requests: HashMap<RequestId, oneshot::Sender<AdexResponse>>,
    #[behaviour(ignore)]
    pending_responses: PendingResponses,
    gossipsub: Gossipsub,
    request_response: AdexRequestResponse,
}

/// Vector of pair:
/// first - a receiver that is used to receive a response from the business logic.
/// second - a channel for sending a response to an inbound request.
type PendingResponses = Vec<(oneshot::Receiver<AdexResponse>, AdexResponseChannel)>;

impl AtomicDexBehavior {
    fn notify_on_event<T: Send + 'static>(&self, mut tx: UnboundedSender<T>, event: T) {
        (self.spawn_fn)(Box::new(Box::pin(async move {
            if let Err(e) = tx.send(event).await {
                println!("{}", e);
            }
        })))
    }

    fn process_cmd(&mut self, cmd: AdexBehaviorCmd) {
        match cmd {
            AdexBehaviorCmd::Subscribe { topic } => {
                let topic = Topic::new(topic);
                self.gossipsub.subscribe(topic);
            },
            AdexBehaviorCmd::PublishMsg { topic, msg } => {
                self.gossipsub.publish(&Topic::new(topic), msg);
            },
            AdexBehaviorCmd::SendToPeers { msgs, peers } => {
                let mut peer_ids = Vec::with_capacity(peers.len());
                for peer in peers {
                    let peer_id: PeerId = match peer.parse() {
                        Ok(p) => p,
                        Err(_) => continue,
                    };
                    peer_ids.push(peer_id);
                }

                self.gossipsub.send_messages_to_peers(msgs, peer_ids);
            },
            AdexBehaviorCmd::RequestAnyPeer { req, response_tx } => {
                // temporary get a first peer to send to him the request
                if let Some(peer_id) = self
                    .gossipsub
                    .get_peers_connections()
                    .into_iter()
                    .next()
                    .map(|(peer_id, _connection_points)| peer_id)
                {
                    let request = PeerRequest { req };
                    debug!("Send request {:?} to {:?}", request, peer_id);
                    let request_id = self.request_response.send_request(&peer_id, request);
                    // send_request() must return a unique request id that cannot be in the pending_requests
                    assert!(self.pending_requests.insert(request_id, response_tx).is_none());
                }
                // else the response_tx will be dropped
            },
            AdexBehaviorCmd::GetPeersInfo { result_tx } => {
                let result = self
                    .gossipsub
                    .get_peers_connections()
                    .into_iter()
                    .map(|(peer_id, connected_points)| {
                        let peer_id = peer_id.to_base58();
                        let connected_points = connected_points
                            .into_iter()
                            .map(|point| match point {
                                ConnectedPoint::Dialer { address } => address.to_string(),
                                ConnectedPoint::Listener { send_back_addr, .. } => send_back_addr.to_string(),
                            })
                            .collect();
                        (peer_id, connected_points)
                    })
                    .collect();
                if result_tx.send(result).is_err() {
                    println!("Result rx is dropped");
                }
            },
            AdexBehaviorCmd::GetGossipMesh { result_tx } => {
                let result = self
                    .gossipsub
                    .get_mesh()
                    .iter()
                    .map(|(topic, peers)| {
                        let topic = topic.to_string();
                        let peers = peers.iter().map(|peer| peer.to_string()).collect();
                        (topic, peers)
                    })
                    .collect();
                if result_tx.send(result).is_err() {
                    println!("Result rx is dropped");
                }
            },
            AdexBehaviorCmd::GetGossipPeerTopics { result_tx } => {
                let result = self
                    .gossipsub
                    .get_all_peer_topics()
                    .iter()
                    .map(|(peer, topics)| {
                        let peer = peer.to_string();
                        let topics = topics.iter().map(|topic| topic.to_string()).collect();
                        (peer, topics)
                    })
                    .collect();
                if result_tx.send(result).is_err() {
                    println!("Result rx is dropped");
                }
            },
            AdexBehaviorCmd::GetGossipTopicPeers { result_tx } => {
                let result = self
                    .gossipsub
                    .get_all_topic_peers()
                    .iter()
                    .map(|(topic, peers)| {
                        let topic = topic.to_string();
                        let peers = peers.iter().map(|peer| peer.to_string()).collect();
                        (topic, peers)
                    })
                    .collect();
                if result_tx.send(result).is_err() {
                    println!("Result rx is dropped");
                }
            },
            AdexBehaviorCmd::PropagateMessage {
                message_id,
                propagation_source,
            } => {
                self.gossipsub.propagate_message(&message_id, &propagation_source);
            },
        }
    }

    fn process_request(&mut self, peer_id: PeerId, request: PeerRequest, channel: AdexResponseChannel) {
        debug!("Process request {:?} from {:?}", request, channel);
        // The response_tx is used by the request handler to send a response to `AtomicDexBehavior`
        // and the response_rx is used by the `AtomicDexBehavior` to forward a response through the network.
        let (response_tx, response_rx) = oneshot::channel();

        self.pending_responses.push((response_rx, channel));
        let event = AdexBehaviourEvent::PeerRequest {
            peer_id,
            request: request.req,
            response_tx,
        };
        self.notify_on_event(self.event_tx.clone(), event)
    }

    fn process_response(&mut self, request_id: RequestId, response: PeerResponse) {
        debug!("Process response {:?} on request {:?}", response, request_id);
        if let Some(tx) = self.pending_requests.remove(&request_id) {
            if tx.send(response.into()).is_err() {
                error!("Receiver is dropped");
            }
        }
    }

    fn poll_pending_responses(&mut self, cx: &mut Context) {
        // TODO optimize this
        let mut pending_responses = PendingResponses::new();
        std::mem::swap(&mut self.pending_responses, &mut pending_responses);

        for (mut response_rx, channel) in pending_responses.into_iter() {
            match response_rx.poll_unpin(cx) {
                // received a response, forward it through the network
                Poll::Ready(Ok(response)) => self.request_response.send_response(channel, response.into()),
                // the channel was closed, send an error through the network
                Poll::Ready(Err(e)) => {
                    println!("Error on poll channel {:?}. Send an error to {:?}", e, channel);
                    let response = PeerResponse::Err { err: e.to_string() };
                    self.request_response.send_response(channel, response)
                },
                // push the pending response info back to the self container
                Poll::Pending => self.pending_responses.push((response_rx, channel)),
            }
        }
    }
}

impl NetworkBehaviourEventProcess<GossipsubEvent> for AtomicDexBehavior {
<<<<<<< HEAD
    fn inject_event(&mut self, event: GossipsubEvent) {
        let adex_event = match event {
            GossipsubEvent::Message(peer_id, message_id, message) => {
                AdexBehaviourEvent::Message(peer_id, message_id, message)
            },
            GossipsubEvent::Subscribed { peer_id, topic } => AdexBehaviourEvent::Subscribed { peer_id, topic },
            GossipsubEvent::MeshUpdated { topic, .. } => {
                if let Some(txs) = self.mesh_update_txs.remove(&topic) {
                    for tx in txs {
                        if tx.send(()).is_err() {
                            println!("Receiver is dropped");
                        }
                    }
                }
                return;
            },
            _ => return,
        };
        self.notify_on_event(self.event_tx.clone(), adex_event);
    }
}

impl NetworkBehaviourEventProcess<AdexRequestResponseEvent> for AtomicDexBehavior {
    fn inject_event(&mut self, event: AdexRequestResponseEvent) {
        debug!("inject_event");
        let (peer_id, message) = match event {
            AdexRequestResponseEvent::Message { peer, message } => (peer, message),
            AdexRequestResponseEvent::InboundFailure { error, .. } => {
                error!("Error on inbound {:?}", error);
                return;
            },
            AdexRequestResponseEvent::OutboundFailure { error, .. } => {
                error!("Error on outbound {:?}", error);
                return;
            },
        };

        debug!("Receive the message {:?}", message);
        match message {
            RequestResponseMessage::Request { request, channel } => self.process_request(peer_id, request, channel),
            RequestResponseMessage::Response { request_id, response } => self.process_response(request_id, response),
        }
    }
=======
    fn inject_event(&mut self, event: GossipsubEvent) { self.notify_on_event(event); }
>>>>>>> 2a9a42a3
}

/// Creates and spawns new AdexBehavior Swarm returning:
/// 1. tx to send control commands
/// 2. rx emitting gossip events to processing side
/// 3. our peer_id
pub fn start_gossipsub(
    ip: IpAddr,
    port: u16,
    spawn_fn: fn(Box<dyn Future<Output = ()> + Send + Unpin + 'static>) -> (),
    to_dial: Option<Vec<String>>,
    my_privkey: &mut [u8],
<<<<<<< HEAD
) -> (UnboundedSender<AdexBehaviorCmd>, AdexEventRx, PeerId) {
=======
    i_am_relay: bool,
) -> (
    UnboundedSender<AdexBehaviorCmd>,
    UnboundedReceiver<GossipsubEvent>,
    PeerId,
) {
>>>>>>> 2a9a42a3
    // Create a random PeerId
    let privkey = identity::secp256k1::SecretKey::from_bytes(my_privkey).unwrap();
    let local_key = identity::Keypair::Secp256k1(privkey.into());
    let local_peer_id = PeerId::from(local_key.public());
    println!("Local peer id: {:?}", local_peer_id);

    // Set up an encrypted TCP Transport over the Mplex protocol
    let transport = {
        let tcp = libp2p::tcp::TokioTcpConfig::new().nodelay(true);
        let transport = libp2p::dns::DnsConfig::new(tcp).unwrap();
        let trans_clone = transport.clone();
        transport.or_transport(libp2p::websocket::WsConfig::new(trans_clone))
    };

    let transport = transport
        .upgrade(libp2p::core::upgrade::Version::V1)
        .authenticate(libp2p::secio::SecioConfig::new(local_key))
        .multiplex(libp2p::mplex::MplexConfig::new())
        .map(|(peer, muxer), _| (peer, libp2p::core::muxing::StreamMuxerBox::new(muxer)))
        .timeout(std::time::Duration::from_secs(20));

    let (cmd_tx, cmd_rx) = unbounded();
    let (event_tx, event_rx) = unbounded();

    let relayers: Vec<Multiaddr> = to_dial
        .unwrap_or_default()
        .into_iter()
        .map(|addr| parse_relay_address(addr, port))
        .collect();

    // Create a Swarm to manage peers and events
    let mut swarm = {
        // to set default parameters for gossipsub use:
        // let gossipsub_config = gossipsub::GossipsubConfig::default();

        // To content-address message, we can take the hash of message and use it as an ID.
        let message_id_fn = |message: &GossipsubMessage| {
            let mut s = DefaultHasher::new();
            message.data.hash(&mut s);
            message.sequence_number.hash(&mut s);
            MessageId(s.finish().to_string())
        };

        // set custom gossipsub
        let gossipsub_config = GossipsubConfigBuilder::new()
            .message_id_fn(message_id_fn)
            .i_am_relay(i_am_relay)
            .manual_propagation()
            .max_transmit_size(1024 * 1024 - 100)
            .build();
        // build a gossipsub network behaviour
        let gossipsub = Gossipsub::new(local_peer_id.clone(), gossipsub_config, relayers.clone());

        // build a request-response network behaviour
        let request_response = build_request_response_behaviour();

        let pending_requests = HashMap::new();
        let pending_responses = Vec::new();

        let adex_behavior = AtomicDexBehavior {
            event_tx,
            mesh_update_txs: HashMap::new(),
            spawn_fn,
            cmd_rx,
            pending_requests,
            pending_responses,
            gossipsub,
<<<<<<< HEAD
            request_response,
=======
>>>>>>> 2a9a42a3
        };
        libp2p::swarm::SwarmBuilder::new(transport, adex_behavior, local_peer_id.clone())
            .executor(Box::new(&*SWARM_RUNTIME))
            .build()
    };
    swarm.gossipsub.subscribe(Topic::new(PEERS_TOPIC.to_owned()));
    let addr = format!("/ip4/{}/tcp/{}", ip, port);
    libp2p::Swarm::listen_on(&mut swarm, addr.parse().unwrap()).unwrap();
    for relayer in &relayers {
        match libp2p::Swarm::dial_addr(&mut swarm, relayer.clone()) {
            Ok(_) => println!("Dialed {}", relayer),
            Err(e) => println!("Dial {:?} failed: {:?}", relayer, e),
        }
    }

    let polling_fut = poll_fn(move |cx: &mut Context| {
        loop {
            match swarm.cmd_rx.poll_next_unpin(cx) {
                Poll::Ready(Some(cmd)) => swarm.process_cmd(cmd),
                Poll::Ready(None) => return Poll::Ready(()),
                Poll::Pending => break,
            }
        }

        swarm.poll_pending_responses(cx);

        loop {
            match swarm.poll_next_unpin(cx) {
                Poll::Ready(Some(event)) => println!("Swarm event {:?}", event),
                Poll::Ready(None) => return Poll::Ready(()),
                Poll::Pending => break,
            }
        }

        Poll::Pending
    });

    SWARM_RUNTIME.0.spawn(polling_fut);

    (cmd_tx, event_rx, local_peer_id)
}

/// The addr is expected to be in "/ip{X}/{IP}/{PORT}" format
#[cfg(test)]
fn parse_relay_address(addr: String, _port: u16) -> Multiaddr { addr.parse().unwrap() }

/// The addr is expected to be an IP of the relay
#[cfg(not(test))]
fn parse_relay_address(addr: String, port: u16) -> Multiaddr { format!("/ip4/{}/tcp/{}", addr, port).parse().unwrap() }<|MERGE_RESOLUTION|>--- conflicted
+++ resolved
@@ -1,20 +1,9 @@
-<<<<<<< HEAD
 use crate::request_response::{build_request_response_behaviour, AdexRequestResponse, AdexRequestResponseEvent,
                               AdexResponseChannel, PeerRequest, PeerResponse};
-use atomicdex_gossipsub::{Gossipsub, GossipsubConfigBuilder, GossipsubEvent, GossipsubMessage, MessageId, Topic,
-                          TopicHash};
+use atomicdex_gossipsub::{Gossipsub, GossipsubConfigBuilder, GossipsubEvent, GossipsubMessage, MessageId, Topic, TopicHash};
 use futures::{channel::{mpsc::{unbounded, UnboundedReceiver, UnboundedSender},
-                        oneshot},
-              future::poll_fn,
-              Future, FutureExt, SinkExt, StreamExt};
-=======
-use atomicdex_gossipsub::{Gossipsub, GossipsubConfigBuilder, GossipsubEvent, GossipsubMessage, MessageId, Topic};
-use futures::{channel::{mpsc::{unbounded, UnboundedReceiver, UnboundedSender},
-                        oneshot},
-              future::poll_fn,
-              Future, SinkExt, StreamExt};
+                        oneshot}, future::poll_fn, Future, SinkExt, StreamExt, FutureExt};
 use lazy_static::lazy_static;
->>>>>>> 2a9a42a3
 use libp2p::core::{ConnectedPoint, Multiaddr, Transport};
 use libp2p::request_response::{RequestId, RequestResponseMessage};
 use libp2p::{identity, swarm::NetworkBehaviourEventProcess, NetworkBehaviour, PeerId};
@@ -148,11 +137,17 @@
     /// Derived from GossipsubEvent.
     Message(PeerId, MessageId, GossipsubMessage),
     /// A remote subscribed to a topic.
-    /// Derived from GossipsubEvent.
     Subscribed {
         /// Remote that has subscribed.
         peer_id: PeerId,
         /// The topic it has subscribed to.
+        topic: TopicHash,
+    },
+    /// A remote unsubscribed from a topic.
+    Unsubscribed {
+        /// Remote that has unsubscribed.
+        peer_id: PeerId,
+        /// The topic it has subscribed from.
         topic: TopicHash,
     },
     /// A remote peer sent a request and waits for a response.
@@ -164,6 +159,16 @@
         /// A response should be passed through the oneshot channel.
         response_tx: oneshot::Sender<AdexResponse>,
     },
+}
+
+impl From<GossipsubEvent> for AdexBehaviourEvent {
+    fn from(event: GossipsubEvent) -> Self {
+        match event {
+            GossipsubEvent::Message(peer_id, message_id, gossipsub_message) => AdexBehaviourEvent::Message(peer_id, message_id, gossipsub_message),
+            GossipsubEvent::Subscribed {peer_id, topic} => AdexBehaviourEvent::Subscribed {peer_id, topic},
+            GossipsubEvent::Unsubscribed {peer_id, topic} => AdexBehaviourEvent::Unsubscribed {peer_id, topic},
+        }
+    }
 }
 
 /// AtomicDEX libp2p Network behaviour implementation
@@ -357,27 +362,7 @@
 }
 
 impl NetworkBehaviourEventProcess<GossipsubEvent> for AtomicDexBehavior {
-<<<<<<< HEAD
-    fn inject_event(&mut self, event: GossipsubEvent) {
-        let adex_event = match event {
-            GossipsubEvent::Message(peer_id, message_id, message) => {
-                AdexBehaviourEvent::Message(peer_id, message_id, message)
-            },
-            GossipsubEvent::Subscribed { peer_id, topic } => AdexBehaviourEvent::Subscribed { peer_id, topic },
-            GossipsubEvent::MeshUpdated { topic, .. } => {
-                if let Some(txs) = self.mesh_update_txs.remove(&topic) {
-                    for tx in txs {
-                        if tx.send(()).is_err() {
-                            println!("Receiver is dropped");
-                        }
-                    }
-                }
-                return;
-            },
-            _ => return,
-        };
-        self.notify_on_event(self.event_tx.clone(), adex_event);
-    }
+    fn inject_event(&mut self, event: GossipsubEvent) { self.notify_on_event(self.event_tx.clone(), event.into()); }
 }
 
 impl NetworkBehaviourEventProcess<AdexRequestResponseEvent> for AtomicDexBehavior {
@@ -401,9 +386,6 @@
             RequestResponseMessage::Response { request_id, response } => self.process_response(request_id, response),
         }
     }
-=======
-    fn inject_event(&mut self, event: GossipsubEvent) { self.notify_on_event(event); }
->>>>>>> 2a9a42a3
 }
 
 /// Creates and spawns new AdexBehavior Swarm returning:
@@ -416,16 +398,8 @@
     spawn_fn: fn(Box<dyn Future<Output = ()> + Send + Unpin + 'static>) -> (),
     to_dial: Option<Vec<String>>,
     my_privkey: &mut [u8],
-<<<<<<< HEAD
+    i_am_relay: bool,
 ) -> (UnboundedSender<AdexBehaviorCmd>, AdexEventRx, PeerId) {
-=======
-    i_am_relay: bool,
-) -> (
-    UnboundedSender<AdexBehaviorCmd>,
-    UnboundedReceiver<GossipsubEvent>,
-    PeerId,
-) {
->>>>>>> 2a9a42a3
     // Create a random PeerId
     let privkey = identity::secp256k1::SecretKey::from_bytes(my_privkey).unwrap();
     let local_key = identity::Keypair::Secp256k1(privkey.into());
@@ -487,16 +461,12 @@
 
         let adex_behavior = AtomicDexBehavior {
             event_tx,
-            mesh_update_txs: HashMap::new(),
             spawn_fn,
             cmd_rx,
             pending_requests,
             pending_responses,
             gossipsub,
-<<<<<<< HEAD
             request_response,
-=======
->>>>>>> 2a9a42a3
         };
         libp2p::swarm::SwarmBuilder::new(transport, adex_behavior, local_peer_id.clone())
             .executor(Box::new(&*SWARM_RUNTIME))
