//! Atomic swap loops and states
//! 
//! # A note on the terminology used
//! 
//! Alice = Buyer = Liquidity receiver = Taker  
//! ("*The process of an atomic swap begins with the person who makes the initial request — this is the liquidity receiver*" - Komodo Whitepaper).
//! 
//! Bob = Seller = Liquidity provider = Market maker  
//! ("*On the other side of the atomic swap, we have the liquidity provider — we call this person, Bob*" - Komodo Whitepaper).
//! 
//! # Algorithm updates
//! 
//! At the end of 2018 most UTXO coins have BIP65 (https://github.com/bitcoin/bips/blob/master/bip-0065.mediawiki).
//! The previous swap protocol discussions took place at 2015-2016 when there were just a few
//! projects that implemented CLTV opcode support:
//! https://bitcointalk.org/index.php?topic=1340621.msg13828271#msg13828271
//! https://bitcointalk.org/index.php?topic=1364951
//! So the Tier Nolan approach is a bit outdated, the main purpose was to allow swapping of a coin
//! that doesn't have CLTV at least as Alice side (as APayment is 2of2 multisig).
//! Nowadays the protocol can be simplified to the following (UTXO coins, BTC and forks):
//! 
//! 1. AFee: OP_DUP OP_HASH160 FEE_RMD160 OP_EQUALVERIFY OP_CHECKSIG
//!
//! 2. BPayment:
//! OP_IF
//! <now + LOCKTIME*2> OP_CLTV OP_DROP <bob_pub> OP_CHECKSIG
//! OP_ELSE
//! OP_SIZE 32 OP_EQUALVERIFY OP_HASH160 <hash(bob_privN)> OP_EQUALVERIFY <alice_pub> OP_CHECKSIG
//! OP_ENDIF
//! 
//! 3. APayment:
//! OP_IF
//! <now + LOCKTIME> OP_CLTV OP_DROP <alice_pub> OP_CHECKSIG
//! OP_ELSE
//! OP_SIZE 32 OP_EQUALVERIFY OP_HASH160 <hash(bob_privN)> OP_EQUALVERIFY <bob_pub> OP_CHECKSIG
//! OP_ENDIF
//! 

/******************************************************************************
 * Copyright © 2014-2018 The SuperNET Developers.                             *
 *                                                                            *
 * See the AUTHORS, DEVELOPER-AGREEMENT and LICENSE files at                  *
 * the top-level directory of this distribution for the individual copyright  *
 * holder information and the developer policies on copyright and licensing.  *
 *                                                                            *
 * Unless otherwise agreed in a custom licensing agreement, no part of the    *
 * SuperNET software, including this file may be copied, modified, propagated *
 * or distributed except according to the terms contained in the LICENSE file *
 *                                                                            *
 * Removal or modification of this copyright notice is prohibited.            *
 *                                                                            *
 ******************************************************************************/
//
//  lp_swap.rs
//  marketmaker
//
#![allow(uncommon_codepoints)]
#![cfg_attr(not(feature = "native"), allow(dead_code))]

use async_std::{sync as async_std_sync};
use bigdecimal::BigDecimal;
use coins::{lp_coinfind, TradeFee, TransactionEnum};
use common::{
<<<<<<< HEAD
    block_on, now_ms, read_dir, rpc_response, slurp, write, HyRes,
    executor::{spawn, Timer},
    mm_ctx::{from_ctx, MmArc}
=======
    block_on, read_dir, rpc_response, slurp, write, HyRes,
    executor::spawn,
    mm_ctx::{from_ctx, MmArc},
    mm_number::MmNumber,
>>>>>>> 1bbffa40
};
use crate::mm2::{
    gossipsub::{GossipsubEventHandler, pub_sub_topic, TOPIC_SEPARATOR, TopicPrefix}
};
use http::Response;
use primitives::hash::{H160, H256, H264};
use rpc::v1::types::{Bytes as BytesJson, H256 as H256Json};
use serde_json::{self as json, Value as Json};
use serialization::{Deserializable, deserialize, Reader, Serializable, serialize, Stream};
use std::collections::{HashSet, HashMap};
use std::ffi::OsStr;
use std::path::{PathBuf};
use std::sync::{Arc, Mutex, Weak};
use std::thread;
use std::time::Duration;
use uuid::Uuid;

pub const SWAP_PREFIX: TopicPrefix = "swap";

pub struct SwapMsg {
    subject: &'static str,
    data: Vec<u8>,
}

impl Serializable for SwapMsg {
    fn serialize(&self, s: &mut Stream) {
        match self.subject {
            "negotiation" => s.append(&0u8),
            "negotiation-reply" => s.append(&1u8),
            "negotiated" => s.append(&2u8),
            "taker-fee" => s.append(&3u8),
            "maker-payment" => s.append(&4u8),
            "taker-payment" => s.append(&5u8),
            _ => panic!("Unknown subject {}", self.subject),
        };
        s.append(&(self.data.len() as u32));
        s.append_slice(&self.data);
    }
}

impl Deserializable for SwapMsg {
    fn deserialize<T>(reader: &mut Reader<T>) -> Result<Self, serialization::Error>
        where Self: Sized, T: std::io::Read {
        let tag: u8 = reader.read()?;
        let subject = match tag {
            0 => "negotiation",
            1 => "negotiation-reply",
            2 => "negotiated",
            3 => "taker-fee",
            4 => "maker-payment",
            5 => "taker-payment",
            _ => return Err(serialization::Error::Custom(ERRL!("Unsupported tag {}", tag))),
        };
        let len: u32 = reader.read()?;
        let mut data = vec![0; len as usize];
        reader.read_slice(&mut data)?;
        Ok(SwapMsg {
            subject,
            data,
        })
    }
}

pub struct SwapsGossipsubConnector {
    pub ctx: MmArc,
}

impl GossipsubEventHandler for SwapsGossipsubConnector {
    fn peer_subscribed(&self, _peer: &str, _topic: &str) {
        // do nothing
    }

    fn message_received(&self, _peer: &str, topics: &[&str], msg: &[u8]) {
        for topic in topics {
            let mut split = topic.split(|maybe_sep| maybe_sep == TOPIC_SEPARATOR);
            match split.next() {
                Some(SWAP_PREFIX) => match split.next() {
                    Some(maybe_uuid) => {
                        log!({"Processing swap msg {} {:?}", maybe_uuid, msg});
                        process_msg(self.ctx.clone(), maybe_uuid, msg);
                    },
                    None => (),
                }
                _ => (),
            }
        }
    }

    fn peer_disconnected(&self, _peer: &str) {
        // do nothing
    }
}

pub fn process_msg(ctx: MmArc, topic: &str, msg: &[u8]) {
    let msg: SwapMsg = match deserialize(msg) {
        Ok(m) => m,
        Err(e) => {
            log!("Swap msg deserialize error " [e]);
            return
        },
    };
    let swap_ctx = unwrap!(SwapsContext::from_ctx(&ctx));
    let mut msgs = unwrap!(swap_ctx.swap_msgs.lock());
    msgs.entry(topic.to_string()).or_insert(HashMap::new()).insert(msg.subject, msg.data);
}

pub fn swap_topic(uuid: &str) -> String {
    pub_sub_topic(SWAP_PREFIX, uuid)
}

// NB: Using a macro instead of a function in order to preserve the line numbers in the log.
macro_rules! send {
    ($ctx: expr, $subj: expr, $topic: expr, $payload: expr) => {{
        // Checksum here helps us visually verify the logistics between the Maker and Taker logs.
        // let crc = crc32::checksum_ieee (&$payload);
        // log!("Sending '" ($subj) "' (" ($payload.len()) " bytes, crc " (crc) ")");
        let msg = SwapMsg {
            subject: $subj,
            data: $payload,
        };
        $ctx.broadcast_p2p_msg($topic, serialize(&msg).take());
    }}
}

async fn recv_swap_msg(ctx: MmArc, subject: &'static str, uuid: &str, timeout: u64) -> Result<Vec<u8>, String> {
    let started = now_ms() / 1000;
    let timeout = BASIC_COMM_TIMEOUT + timeout;
    let wait_until = started + timeout;
    loop {
        Timer::sleep(1u64 as f64).await;
        let swap_ctx = unwrap!(SwapsContext::from_ctx(&ctx));
        let mut msgs = unwrap!(swap_ctx.swap_msgs.lock());
        match msgs.get_mut(uuid) {
            Some(swap_msgs) => {
                match swap_msgs.remove(subject) {
                    Some(msg) => return Ok(msg),
                    None => (),
                }
            }
            None => (),
        }
        let now = now_ms() / 1000;
        if now > wait_until {
            return ERR!("Timeout ({} > {})", now - started, timeout)
        }
    }
}

/*
// NB: `$validator` is where we should put the decryption and verification in,
// in order for the bogus DHT input to disrupt communication less.
macro_rules! recv_ {
    ($swap: expr, $subj: expr, $timeout_sec: expr, $ec: expr, $validator: expr) => {{
        let recv_subject = $subj$swap.uuid;
        let recv_f = peers::recv ($swap.ctx.clone(), recv_subjectᵇ, fallback, $validator);

        let started = now_float();
        let timeout = (BASIC_COMM_TIMEOUT + $timeout_sec) as f64;
        let timeoutᶠ = Timer::till (started + timeout);
        (async move {
            let r = match futures::future::select (Box::pin (recv_f), timeoutᶠ) .await {
                Either::Left ((r, _)) => r,
                Either::Right (_) => return ERR! ("timeout ({:.1} > {:.1})", now_float() - started, timeout)
            };
            if let Ok (ref payload) = r {
                // Checksum here helps us visually verify the logistics between the Maker and Taker logs.
                let crc = crc32::checksum_ieee (&payload);
                log! ("Received '" (recv_subject) "' (" (payload.len()) " bytes, crc " (crc) ")");
            }
            r
        }).await
    }}
}

macro_rules! recv {
    ($selff: ident, $subj: expr, $timeout_sec: expr, $ec: expr, $validator: expr) => {
        recv_! ($selff, $subj, $timeout_sec, $ec, $validator)
    };
    // Use this form if there's a sending future to terminate upon receiving the answer.
    ($selff: ident, $sending_f: ident, $subj: expr, $timeout_sec: expr, $ec: expr, $validator: expr) => {{
        let payload = recv_! ($selff, $subj, $timeout_sec, $ec, $validator);
        drop ($sending_f);
        payload
    }};
}
*/

#[path = "lp_swap/maker_swap.rs"]
mod maker_swap;

#[path = "lp_swap/taker_swap.rs"]
mod taker_swap;

use maker_swap::{MakerSavedSwap, MakerSwapEvent, stats_maker_swap_file_path};
use taker_swap::{TakerSavedSwap, TakerSwapEvent, stats_taker_swap_file_path};
pub use maker_swap::{check_balance_for_maker_swap, run_maker_swap, MakerSwap, RunMakerSwapInput};
pub use taker_swap::{check_balance_for_taker_swap, max_taker_vol, run_taker_swap, RunTakerSwapInput, TakerSwap};
use num_rational::BigRational;

/// Includes the grace time we add to the "normal" timeouts
/// in order to give different and/or heavy communication channels a chance.
const BASIC_COMM_TIMEOUT: u64 = 90;

/// Default atomic swap payment locktime, in seconds.
/// Maker sends payment with LOCKTIME * 2
/// Taker sends payment with LOCKTIME
const PAYMENT_LOCKTIME: u64 = 3600 * 2 + 300 * 2;
const _SWAP_DEFAULT_NUM_CONFIRMS: u32 = 1;
const _SWAP_DEFAULT_MAX_CONFIRMS: u32 = 6;
/// MM2 checks that swap payment is confirmed every WAIT_CONFIRM_INTERVAL seconds
const WAIT_CONFIRM_INTERVAL: u64 = 15;

#[derive(Debug, PartialEq, Serialize)]
pub enum RecoveredSwapAction {
    RefundedMyPayment,
    SpentOtherPayment,
}

#[derive(Debug, PartialEq)]
pub struct RecoveredSwap {
    action: RecoveredSwapAction,
    coin: String,
    transaction: TransactionEnum,
}

/// Represents the amount of a coin locked by ongoing swap
pub struct LockedAmount {
    coin: String,
    amount: MmNumber,
}

pub trait AtomicSwap: Send + Sync {
    fn locked_amount(&self, trade_fee: &TradeFee) -> LockedAmount;

    fn uuid(&self) -> &str;

    fn maker_coin(&self) -> &str;

    fn taker_coin(&self) -> &str;
}

#[derive(Serialize)]
#[serde(tag = "type", content = "event")]
pub enum SwapEvent {
    Maker(MakerSwapEvent),
    Taker(TakerSwapEvent),
}

impl Into<SwapEvent> for MakerSwapEvent {
    fn into(self) -> SwapEvent {
        SwapEvent::Maker(self)
    }
}

impl Into<SwapEvent> for TakerSwapEvent {
    fn into(self) -> SwapEvent {
        SwapEvent::Taker(self)
    }
}

#[derive(Serialize)]
struct BanReason {
    caused_by_swap: String,
    caused_by_event: SwapEvent,
}

struct SwapsContext {
    running_swaps: Mutex<Vec<Weak<dyn AtomicSwap>>>,
    banned_pubkeys: Mutex<HashMap<H256Json, BanReason>>,
    /// The clonable receiver of multi-consumer async channel awaiting for shutdown_tx.send() to be
    /// invoked to stop all running swaps.
    /// MM2 is used as static lib on some platforms e.g. iOS so it doesn't run as separate process.
    /// So when stop was invoked the swaps could stay running on shared executors causing
    /// Very unpleasant consequences
    shutdown_rx: async_std_sync::Receiver<()>,
    swap_msgs: Mutex<HashMap<String, HashMap<&'static str, Vec<u8>>>>,
}

impl SwapsContext {
    /// Obtains a reference to this crate context, creating it if necessary.
    fn from_ctx (ctx: &MmArc) -> Result<Arc<SwapsContext>, String> {
        Ok (try_s! (from_ctx (&ctx.swaps_ctx, move || {
            let (shutdown_tx, shutdown_rx) = async_std_sync::channel(1);
            let mut shutdown_tx = Some(shutdown_tx);
            ctx.on_stop (Box::new (move || {
                if let Some (shutdown_tx) = shutdown_tx.take() {
                    log! ("on_stop] firing shutdown_tx!");
                    spawn(async move {
                        shutdown_tx.send(()).await;
                    });
                    Ok(())
                } else {ERR! ("on_stop callback called twice!")}
            }));

            Ok (SwapsContext {
                running_swaps: Mutex::new(vec![]),
                banned_pubkeys: Mutex::new(HashMap::new()),
                swap_msgs: Mutex::new(HashMap::new()),
                shutdown_rx,
            })
        })))
    }
}

pub fn ban_pubkey(ctx: &MmArc, pubkey: H256, swap_uuid: &str, event: SwapEvent) {
    let ctx = unwrap!(SwapsContext::from_ctx(ctx));
    let mut banned = unwrap!(ctx.banned_pubkeys.lock());
    banned.insert(pubkey.into(), BanReason {
        caused_by_swap: swap_uuid.into(),
        caused_by_event: event,
    });
}

pub fn is_pubkey_banned(ctx: &MmArc, pubkey: &H256Json) -> bool {
    let ctx = unwrap!(SwapsContext::from_ctx(ctx));
    let banned = unwrap!(ctx.banned_pubkeys.lock());
    banned.contains_key(pubkey)
}

/// Get total amount of selected coin locked by all currently ongoing swaps
pub fn get_locked_amount(ctx: &MmArc, coin: &str, trade_fee: &TradeFee) -> MmNumber {
    let swap_ctx = unwrap!(SwapsContext::from_ctx(&ctx));
    let mut swaps = unwrap!(swap_ctx.running_swaps.lock());
    *swaps = swaps.drain_filter(|swap| match swap.upgrade() {
        Some(_) => true,
        None => false,
    }).collect();
    swaps.iter().fold(
        0.into(),
        |total, swap| {
            match swap.upgrade() {
                Some(swap) => {
                    let locked = swap.locked_amount(trade_fee);
                    if locked.coin == coin {
                        &total + &locked.amount
                    } else {
                        total
                    }
                },
                None => total,
            }
        }
    )
}

/// Get number of currently running swaps
pub fn running_swaps_num(ctx: &MmArc) -> u64 {
    let swap_ctx = unwrap!(SwapsContext::from_ctx(&ctx));
    let swaps = unwrap!(swap_ctx.running_swaps.lock());
    swaps.iter().fold(
        0,
        |total, swap| {
            match swap.upgrade() {
                Some(_) => total + 1,
                None => total,
            }
        }
    )
}

/// Get total amount of selected coin locked by all currently ongoing swaps except the one with selected uuid
fn get_locked_amount_by_other_swaps(ctx: &MmArc, except_uuid: &str, coin: &str, trade_fee: &TradeFee) -> MmNumber {
    let swap_ctx = unwrap!(SwapsContext::from_ctx(&ctx));
    let mut swaps = unwrap!(swap_ctx.running_swaps.lock());
    *swaps = swaps.drain_filter(|swap| match swap.upgrade() {
        Some(_) => true,
        None => false,
    }).collect();
    swaps.iter().fold(
        0.into(),
        |total, swap| {
            match swap.upgrade() {
                Some(swap) => {
                    let locked = swap.locked_amount(trade_fee);
                    if locked.coin == coin && swap.uuid() != except_uuid {
                        &total + &locked.amount
                    } else {
                        total
                    }
                },
                None => total,
            }
        }
    )
}

pub fn active_swaps_using_coin(ctx: &MmArc, coin: &str) -> Result<Vec<Uuid>, String> {
    let swap_ctx = try_s!(SwapsContext::from_ctx(&ctx));
    let swaps = try_s!(swap_ctx.running_swaps.lock());
    let mut uuids = vec![];
    for swap in swaps.iter() {
        match swap.upgrade() {
            Some(swap) => {
                if swap.maker_coin() == coin || swap.taker_coin() == coin {
                    uuids.push(try_s!(swap.uuid().parse()))
                }
            },
            None => (),
        }
    }
    Ok(uuids)
}

/// Some coins are "slow" (block time is high - e.g. BTC average block time is ~10 minutes).
/// https://bitinfocharts.com/comparison/bitcoin-confirmationtime.html
/// We need to increase payment locktime accordingly when at least 1 side of swap uses "slow" coin.
fn lp_atomic_locktime(base: &str, rel: &str) -> u64 {
    if base == "BTC" || rel == "BTC" {
        PAYMENT_LOCKTIME * 10
    } else if base == "BCH" || rel == "BCH" || base == "BTG" || rel == "BTG" || base == "SBTC" || rel == "SBTC" {
        PAYMENT_LOCKTIME * 4
    } else {
        PAYMENT_LOCKTIME
    }
}

fn dex_fee_rate(base: &str, rel: &str) -> MmNumber {
    if base == "KMD" || rel == "KMD" {
        // 1/777 - 10%
        BigRational::new(9.into(), 7770.into()).into()
    } else {
        BigRational::new(1.into(), 777.into()).into()
    }
}

pub fn dex_fee_amount(base: &str, rel: &str, trade_amount: &MmNumber) -> MmNumber {
    let rate = dex_fee_rate(base, rel);
    // 0.00001
    let min_fee = BigRational::new(1.into(), 10000.into()).into();
    let fee_amount = trade_amount * &rate;
    if fee_amount < min_fee {
        min_fee
    } else {
        fee_amount
    }
}

/// Data to be exchanged and validated on swap start, the replacement of LP_pubkeys_data, LP_choosei_data, etc.
#[derive(Debug, Default, Deserializable, Eq, PartialEq, Serializable)]
struct SwapNegotiationData {
    started_at: u64,
    payment_locktime: u64,
    secret_hash: H160,
    persistent_pubkey: H264,
}

fn my_swaps_dir(ctx: &MmArc) -> PathBuf {
    ctx.dbdir().join("SWAPS").join("MY")
}

pub fn my_swap_file_path(ctx: &MmArc, uuid: &str) -> PathBuf {
    my_swaps_dir(ctx).join(format!("{}.json", uuid))
}

fn save_stats_swap(ctx: &MmArc, swap: &SavedSwap) -> Result<(), String> {
    let (path, content) = match &swap {
        SavedSwap::Maker(maker_swap) => (stats_maker_swap_file_path(ctx, &maker_swap.uuid), try_s!(json::to_vec(&maker_swap))),
        SavedSwap::Taker(taker_swap) => (stats_taker_swap_file_path(ctx, &taker_swap.uuid), try_s!(json::to_vec(&taker_swap))),
    };
    try_s!(write(&path, &content));
    Ok(())
}

#[derive(Debug, Serialize, Deserialize)]
#[serde(tag = "type")]
enum SavedSwap {
    Maker(MakerSavedSwap),
    Taker(TakerSavedSwap),
}

/// The helper structure that makes easier to parse the response for GUI devs
/// They won't have to parse the events themselves handling possible errors, index out of bounds etc.
#[derive(Debug, Serialize, Deserialize)]
pub struct MySwapInfo {
    my_coin: String,
    other_coin: String,
    my_amount: BigDecimal,
    other_amount: BigDecimal,
    started_at: u64,
}

impl SavedSwap {
    fn is_finished(&self) -> bool {
        match self {
            SavedSwap::Maker(swap) => swap.is_finished(),
            SavedSwap::Taker(swap) => swap.is_finished(),
        }
    }

    fn uuid(&self) -> &str {
        match self {
            SavedSwap::Maker(swap) => &swap.uuid,
            SavedSwap::Taker(swap) => &swap.uuid,
        }
    }

    fn maker_coin_ticker(&self) -> Result<String, String> {
        match self {
            SavedSwap::Maker(swap) => swap.maker_coin(),
            SavedSwap::Taker(swap) => swap.maker_coin(),
        }
    }

    fn taker_coin_ticker(&self) -> Result<String, String> {
        match self {
            SavedSwap::Maker(swap) => swap.taker_coin(),
            SavedSwap::Taker(swap) => swap.taker_coin(),
        }
    }

    fn get_my_info(&self) -> Option<MySwapInfo> {
        match self {
            SavedSwap::Maker(swap) => swap.get_my_info(),
            SavedSwap::Taker(swap) => swap.get_my_info(),
        }
    }

    fn recover_funds(self, ctx: MmArc) -> Result<RecoveredSwap, String> {
        let maker_ticker = try_s!(self.maker_coin_ticker());
        let maker_coin = match lp_coinfind(&ctx, &maker_ticker) {
            Ok(Some(c)) => c,
            Ok(None) => return ERR!("Coin {} is not activated", maker_ticker),
            Err(e) => return ERR!("Error {} on {} coin find attempt", e, maker_ticker),
        };

        let taker_ticker = try_s!(self.taker_coin_ticker());
        let taker_coin = match lp_coinfind(&ctx, &taker_ticker) {
            Ok(Some(c)) => c,
            Ok(None) => return ERR!("Coin {} is not activated", taker_ticker),
            Err(e) => return ERR!("Error {} on {} coin find attempt", e, taker_ticker),
        };
        match self {
            SavedSwap::Maker(saved) => {
                let (maker_swap, _) = try_s!(MakerSwap::load_from_saved(ctx, maker_coin, taker_coin, saved));
                Ok(try_s!(maker_swap.recover_funds()))
            },
            SavedSwap::Taker(saved) => {
                let (taker_swap, _) = try_s!(TakerSwap::load_from_saved(ctx, maker_coin, taker_coin, saved));
                Ok(try_s!(taker_swap.recover_funds()))
            },
        }
    }

    fn is_recoverable(&self) -> bool {
        match self {
            SavedSwap::Maker(saved) => {
                saved.is_recoverable()
            },
            SavedSwap::Taker(saved) => {
                saved.is_recoverable()
            },
        }
    }

    fn save_to_db(&self, ctx: &MmArc) -> Result<(), String> {
        let path = my_swap_file_path(ctx, self.uuid());
        if path.exists() {
            return ERR!("File already exists");
        };
        let content = try_s!(json::to_vec(self));
        try_s!(std::fs::write(path, &content));
        Ok(())
    }
}

#[derive(Clone, Debug, Deserialize, PartialEq, Eq, Serialize)]
pub struct SwapError {
    error: String,
}

impl Into<SwapError> for String {
    fn into(self) -> SwapError {
        SwapError {
            error: self
        }
    }
}

impl Into<SwapError> for &str {
    fn into(self) -> SwapError {
        SwapError {
            error: self.into()
        }
    }
}

#[derive(Serialize)]
struct MySwapStatusResponse<'a> {
    #[serde(flatten)]
    swap: &'a SavedSwap,
    my_info: Option<MySwapInfo>,
    recoverable: bool,
}

impl<'a> From<&'a SavedSwap> for MySwapStatusResponse<'a> {
    fn from(swap: &'a SavedSwap) -> MySwapStatusResponse {
        MySwapStatusResponse {
            swap,
            my_info: swap.get_my_info(),
            recoverable: swap.is_recoverable(),
        }
    }
}

/// Returns the status of swap performed on `my` node
pub fn my_swap_status(ctx: MmArc, req: Json) -> HyRes {
    let uuid = try_h!(req["params"]["uuid"].as_str().ok_or("uuid parameter is not set or is not string"));
    let path = my_swap_file_path(&ctx, uuid);
    let content = try_h!(slurp(&path));
    if content.is_empty() {
        return rpc_response(404, json!({
            "error": "swap data is not found"
        }).to_string());
    }
    let status: SavedSwap = try_h!(json::from_slice(&content));

    rpc_response(200, json!({
        "result": MySwapStatusResponse::from(&status)
    }).to_string())
}

/// Returns the status of requested swap, typically performed by other nodes and saved by `save_stats_swap_status`
pub fn stats_swap_status(ctx: MmArc, req: Json) -> HyRes {
    let uuid = try_h!(req["params"]["uuid"].as_str().ok_or("uuid parameter is not set or is not string"));
    let maker_path = stats_maker_swap_file_path(&ctx, uuid);
    let taker_path = stats_taker_swap_file_path(&ctx, uuid);
    let maker_content = try_h!(slurp(&maker_path));
    let taker_content = try_h!(slurp(&taker_path));
    let maker_status: Option<MakerSavedSwap> = if maker_content.is_empty() {
        None
    } else {
        Some(try_h!(json::from_slice(&maker_content)))
    };

    let taker_status: Option<TakerSavedSwap> = if taker_content.is_empty() {
        None
    } else {
        Some(try_h!(json::from_slice(&taker_content)))
    };

    if maker_status.is_none() && taker_status.is_none() {
        return rpc_response(404, json!({
            "error": "swap data is not found"
        }).to_string());
    }

    rpc_response(200, json!({
        "result": {
            "maker": maker_status,
            "taker": taker_status,
        }
    }).to_string())
}

/// Broadcasts `my` swap status to P2P network
fn broadcast_my_swap_status(uuid: &str, ctx: &MmArc) -> Result<(), String> {
    let path = my_swap_file_path(ctx, uuid);
    let content = try_s!(slurp(&path));
    let mut status: SavedSwap = try_s!(json::from_slice(&content));
    match &mut status {
        SavedSwap::Taker(_) => (), // do nothing for taker
        SavedSwap::Maker(ref mut swap) => swap.hide_secret(),
    };
    try_s!(save_stats_swap(ctx, &status));
    let status_string = json!({
        "method": "swapstatus",
        "data": status,
    }).to_string();
    ctx.broadcast_p2p_msg("test".into(), status_string.into_bytes());
    Ok(())
}

/// Saves the swap status notification received from P2P network to local DB.
pub fn save_stats_swap_status(ctx: &MmArc, data: Json) {
    let swap: SavedSwap = unwrap!(json::from_value(data));
    unwrap!(save_stats_swap(ctx, &swap));
}

/// Returns the data of recent swaps of `my` node. Returns no more than `limit` records (default: 10).
/// Skips the first `skip` records (default: 0).
pub fn my_recent_swaps(ctx: MmArc, req: Json) -> HyRes {
    let limit = req["limit"].as_u64().unwrap_or(10);
    let from_uuid = req["from_uuid"].as_str();
    let mut entries: Vec<(u64, PathBuf)> = try_h!(read_dir(&my_swaps_dir(&ctx)));
    // sort by m_time in descending order
    entries.sort_by(|(a, _), (b, _)| b.cmp(&a));

    let skip = match from_uuid {
        Some(uuid) => {
            let swap_path = my_swap_file_path(&ctx, uuid);
            try_h!(entries.iter().position(|(_, path)| *path == swap_path).ok_or(format!("from_uuid {} swap is not found", uuid))) + 1
        },
        None => 0,
    };

    // iterate over file entries trying to parse the file contents and add to result vector
    let swaps: Vec<Json> = entries.iter().skip(skip).take(limit as usize).map(|(_, path)|
        match json::from_slice::<SavedSwap>(&unwrap!(slurp(&path))) {
            Ok(swap) => unwrap!(json::to_value(MySwapStatusResponse::from(&swap))),
            Err(e) => {
                log!("Error " (e) " parsing JSON from " (path.display()));
                Json::Null
            },
        },
    ).collect();

    rpc_response(200, json!({
        "result": {
            "swaps": swaps,
            "from_uuid": from_uuid,
            "skipped": skip,
            "limit": limit,
            "total": entries.len(),
        },
    }).to_string())
}

/// Find out the swaps that need to be kick-started, continue from the point where swap was interrupted
/// Return the tickers of coins that must be enabled for swaps to continue
pub fn swap_kick_starts(ctx: MmArc) -> HashSet<String> {
    let mut coins = HashSet::new();
    let entries: Vec<PathBuf> = unwrap!(read_dir(&my_swaps_dir(&ctx))).into_iter().filter_map(|(_lm, path)| {
        if path.extension() == Some(OsStr::new("json")) {
            Some(path)
        } else {
            None
        }
    }).collect();

    entries.iter().for_each(|path| {
        match json::from_slice::<SavedSwap>(&unwrap!(slurp(&path))) {
            Ok(swap) => {
                if !swap.is_finished() {
                    log!("Kick starting the swap " (swap.uuid()));
                    let maker_coin_ticker = match swap.maker_coin_ticker() {
                        Ok(t) => t,
                        Err(e) => {
                            log!("Error " (e) " getting maker coin of swap " (swap.uuid()));
                            return;
                        }
                    };
                    let taker_coin_ticker = match swap.taker_coin_ticker() {
                        Ok(t) => t,
                        Err(e) => {
                            log!("Error " (e) " getting taker coin of swap " (swap.uuid()));
                            return;
                        }
                    };
                    coins.insert(maker_coin_ticker.clone());
                    coins.insert(taker_coin_ticker.clone());
                    thread::spawn({
                        let ctx = ctx.clone();
                        move || {
                            let taker_coin = loop {
                                match lp_coinfind(&ctx, &taker_coin_ticker) {
                                    Ok(Some(c)) => break c,
                                    Ok(None) => {
                                        log!("Can't kickstart the swap " (swap.uuid()) " until the coin " (taker_coin_ticker) " is activated");
                                        thread::sleep(Duration::from_secs(5));
                                    },
                                    Err(e) => {
                                        log!("Error " (e) " on " (taker_coin_ticker) " find attempt");
                                        return;
                                    },
                                };
                            };

                            let maker_coin = loop {
                                match lp_coinfind(&ctx, &maker_coin_ticker) {
                                    Ok(Some(c)) => break c,
                                    Ok(None) => {
                                        log!("Can't kickstart the swap " (swap.uuid()) " until the coin " (maker_coin_ticker) " is activated");
                                        thread::sleep(Duration::from_secs(5));
                                    }
                                    Err(e) => {
                                        log!("Error " (e) " on " (maker_coin_ticker) " find attempt");
                                        return;
                                    }
                                };
                            };
                            match swap {
                                SavedSwap::Maker(saved_swap) => {
                                    block_on(run_maker_swap(RunMakerSwapInput::KickStart {
                                        maker_coin,
                                        taker_coin,
                                        swap_uuid: saved_swap.uuid,
                                    }, ctx));
                                },
                                SavedSwap::Taker(saved_swap) => {
                                    block_on(run_taker_swap(RunTakerSwapInput::KickStart {
                                        maker_coin,
                                        taker_coin,
                                        swap_uuid: saved_swap.uuid,
                                    }, ctx));
                                },
                            }
                        }
                    });
                }
            },
            Err(_) => (),
        }
    });
    coins
}

pub async fn coins_needed_for_kick_start(ctx: MmArc) -> Result<Response<Vec<u8>>, String> {
    let res = try_s!(json::to_vec(&json!({
        "result": *(try_s!(ctx.coins_needed_for_kick_start.lock()))
    })));
    Ok(try_s!(Response::builder().body(res)))
}

pub async fn recover_funds_of_swap(ctx: MmArc, req: Json) -> Result<Response<Vec<u8>>, String> {
    let uuid = try_s!(req["params"]["uuid"].as_str().ok_or("uuid parameter is not set or is not string"));
    let path = my_swap_file_path(&ctx, uuid);
    let content = try_s!(slurp(&path));
    if content.is_empty() { return ERR!("swap data is not found") }

    let swap: SavedSwap = try_s!(json::from_slice(&content));

    let recover_data = try_s!(swap.recover_funds(ctx));
    let res = try_s!(json::to_vec(&json!({
        "result": {
            "action": recover_data.action,
            "coin": recover_data.coin,
            "tx_hash": recover_data.transaction.tx_hash(),
            "tx_hex": BytesJson::from(recover_data.transaction.tx_hex()),
        }
    })));
    Ok(try_s!(Response::builder().body(res)))
}

pub async fn import_swaps(ctx: MmArc, req: Json) -> Result<Response<Vec<u8>>, String> {
    let swaps: Vec<SavedSwap> = try_s!(json::from_value(req["swaps"].clone()));
    let mut imported = vec![];
    let mut skipped = HashMap::new();
    for swap in swaps {
        match swap.save_to_db(&ctx) {
            Ok(_) => imported.push(swap.uuid().to_owned()),
            Err(e) => { skipped.insert(swap.uuid().to_owned(), e); },
        }
    };
    let res = try_s!(json::to_vec(&json!({
        "result": {
            "imported": imported,
            "skipped": skipped,
        }
    })));
    Ok(try_s!(Response::builder().body(res)))
}

pub async fn list_banned_pubkeys(ctx: MmArc) -> Result<Response<Vec<u8>>, String> {
    let ctx = try_s!(SwapsContext::from_ctx(&ctx));
    let res = try_s!(json::to_vec(&json!({
        "result": *try_s!(ctx.banned_pubkeys.lock()),
    })));
    Ok(try_s!(Response::builder().body(res)))
}

#[derive(Deserialize)]
#[serde(tag = "type", content = "data")]
enum UnbanPubkeysReq {
    All,
    Few(Vec<H256Json>),
}

pub async fn unban_pubkeys(ctx: MmArc, req: Json) -> Result<Response<Vec<u8>>, String> {
    let req: UnbanPubkeysReq = try_s!(json::from_value(req["unban_by"].clone()));
    let ctx = try_s!(SwapsContext::from_ctx(&ctx));
    let mut banned_pubs = try_s!(ctx.banned_pubkeys.lock());
    let mut unbanned = HashMap::new();
    let mut were_not_banned = vec![];
    match req {
        UnbanPubkeysReq::All => {
            unbanned = banned_pubs.drain().collect();
        },
        UnbanPubkeysReq::Few(pubkeys) => {
            for pubkey in pubkeys {
                match banned_pubs.remove(&pubkey) {
                    Some(removed) => { unbanned.insert(pubkey, removed); },
                    None => were_not_banned.push(pubkey),
                }
            }
        }
    }
    let res = try_s!(json::to_vec(&json!({
        "result": {
            "still_banned": *banned_pubs,
            "unbanned": unbanned,
            "were_not_banned": were_not_banned,
        },
    })));
    Ok(try_s!(Response::builder().body(res)))
}

#[cfg(test)]
mod lp_swap_tests {
    use serialization::{deserialize, serialize};
    use super::*;

    #[test]
    fn test_dex_fee_amount() {
        let base = "BTC";
        let rel = "ETH";
        let amount = 1.into();
        let actual_fee = dex_fee_amount(base, rel, &amount);
        let expected_fee = amount / 777u64.into();
        assert_eq!(expected_fee, actual_fee);

        let base = "KMD";
        let rel = "ETH";
        let amount = 1.into();
        let actual_fee = dex_fee_amount(base, rel, &amount);
        let expected_fee = amount * (9, 7770).into();
        assert_eq!(expected_fee, actual_fee);

        let base = "BTC";
        let rel = "KMD";
        let amount = 1.into();
        let actual_fee = dex_fee_amount(base, rel, &amount);
        let expected_fee = amount * (9, 7770).into();
        assert_eq!(expected_fee, actual_fee);

        let base = "BTC";
        let rel = "KMD";
        let amount: MmNumber = unwrap!("0.001".parse::<BigDecimal>()).into();
        let actual_fee = dex_fee_amount(base, rel, &amount);
        let expected_fee: MmNumber = unwrap!("0.0001".parse::<BigDecimal>()).into();
        assert_eq!(expected_fee, actual_fee);
    }

    #[test]
    fn test_serde_swap_negotiation_data() {
        let data = SwapNegotiationData::default();
        let bytes = serialize(&data);
        let deserialized = unwrap!(deserialize(bytes.as_slice()));
        assert_eq!(data, deserialized);
    }
}<|MERGE_RESOLUTION|>--- conflicted
+++ resolved
@@ -61,16 +61,13 @@
 use bigdecimal::BigDecimal;
 use coins::{lp_coinfind, TradeFee, TransactionEnum};
 use common::{
-<<<<<<< HEAD
     block_on, now_ms, read_dir, rpc_response, slurp, write, HyRes,
     executor::{spawn, Timer},
     mm_ctx::{from_ctx, MmArc}
-=======
     block_on, read_dir, rpc_response, slurp, write, HyRes,
     executor::spawn,
     mm_ctx::{from_ctx, MmArc},
     mm_number::MmNumber,
->>>>>>> 1bbffa40
 };
 use crate::mm2::{
     gossipsub::{GossipsubEventHandler, pub_sub_topic, TOPIC_SEPARATOR, TopicPrefix}
