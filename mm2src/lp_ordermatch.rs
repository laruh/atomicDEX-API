--- conflicted
+++ resolved
@@ -52,7 +52,6 @@
 use std::sync::{Arc, Mutex};
 use uuid::Uuid;
 
-<<<<<<< HEAD
 use crate::mm2::{
     gossipsub::{GossipsubEventHandler, pub_sub_topic, TopicPrefix, TOPIC_SEPARATOR},
     lp_swap::{dex_fee_amount, get_locked_amount, is_pubkey_banned, MakerSwap,
@@ -277,10 +276,6 @@
         }).collect();
     }
 }
-=======
-use crate::mm2::lp_swap::{dex_fee_amount, get_locked_amount, is_pubkey_banned, MakerSwap,
-                          RunMakerSwapInput, RunTakerSwapInput, run_maker_swap, run_taker_swap, TakerSwap};
->>>>>>> b1b4c239
 
 #[cfg(test)]
 #[cfg(feature = "native")]
@@ -587,7 +582,6 @@
     }
 }
 
-<<<<<<< HEAD
 impl OrdermatchEventHandler for OrdermatchContext {
     fn maker_order_created(&self, order: &MakerOrder) {
         let subscribers = self.event_subscribers.lock().unwrap();
@@ -611,9 +605,7 @@
     }
 }
 
-=======
 #[cfg_attr(test, mockable)]
->>>>>>> b1b4c239
 fn lp_connect_start_bob(ctx: MmArc, maker_match: MakerMatch) {
     spawn(async move {  // aka "maker_loop"
         let taker_coin = match lp_coinfindᵃ(&ctx, &maker_match.reserved.rel).await {
@@ -878,32 +870,6 @@
 
         for (uuid, order) in my_orders.iter_mut() {
             if let OrderMatchResult::Matched((base_amount, rel_amount)) = match_order_and_request(order, &taker_request) {
-<<<<<<< HEAD
-                let reserved = MakerReserved {
-                    dest_pub_key: taker_request.sender_pubkey.clone(),
-                    sender_pubkey: our_public_id.bytes.into(),
-                    base: order.base.clone(),
-                    base_amount: base_amount.clone().into(),
-                    base_amount_rat: Some(base_amount.into()),
-                    rel_amount: rel_amount.clone().into(),
-                    rel_amount_rat: Some(rel_amount.into()),
-                    rel: order.rel.clone(),
-                    method: "reserved".into(),
-                    taker_order_uuid: taker_request.uuid,
-                    maker_order_uuid: *uuid,
-                };
-                let topic = orderbook_topic(&order.base, &order.rel);
-                ctx.broadcast_p2p_msg(topic, unwrap!(json::to_vec(&reserved)));
-                let maker_match = MakerMatch {
-                    request: taker_request,
-                    reserved,
-                    connect: None,
-                    connected: None,
-                    last_updated: now_ms(),
-                };
-                order.matches.insert(maker_match.request.uuid, maker_match);
-                save_my_maker_order(&ctx, &order);
-=======
                 if !order.matches.contains_key(&taker_request.uuid) {
                     let reserved = MakerReserved {
                         dest_pub_key: taker_request.sender_pubkey.clone(),
@@ -918,7 +884,8 @@
                         taker_order_uuid: taker_request.uuid,
                         maker_order_uuid: *uuid,
                     };
-                    ctx.broadcast_p2p_msg(&unwrap!(json::to_string(&reserved)));
+                    let topic = orderbook_topic(&order.base, &order.rel);
+                    ctx.broadcast_p2p_msg(topic, unwrap!(json::to_vec(&reserved)));
                     let maker_match = MakerMatch {
                         request: taker_request,
                         reserved,
@@ -929,7 +896,6 @@
                     order.matches.insert(maker_match.request.uuid, maker_match);
                     save_my_maker_order(&ctx, &order);
                 }
->>>>>>> b1b4c239
                 return 1;
             }
         }
@@ -958,22 +924,6 @@
                 },
             };
 
-<<<<<<< HEAD
-            let connected = MakerConnected {
-                sender_pubkey: our_public_id.bytes.into(),
-                dest_pub_key: connect_msg.sender_pubkey.clone(),
-                taker_order_uuid: connect_msg.taker_order_uuid,
-                maker_order_uuid: connect_msg.maker_order_uuid,
-                method: "connected".into(),
-            };
-            let topic = orderbook_topic(&my_order.base, &my_order.rel);
-            ctx.broadcast_p2p_msg(topic, unwrap!(json::to_vec(&connected)));
-            order_match.connect = Some(connect_msg);
-            order_match.connected = Some(connected);
-            my_order.started_swaps.push(order_match.request.uuid);
-            lp_connect_start_bob(ctx.clone(), order_match.clone());
-            save_my_maker_order(&ctx, &my_order);
-=======
             if order_match.connected.is_none() && order_match.connect.is_none() {
                 let connected = MakerConnected {
                     sender_pubkey: our_public_id.bytes.into(),
@@ -982,14 +932,14 @@
                     maker_order_uuid: connect_msg.maker_order_uuid,
                     method: "connected".into(),
                 };
-                ctx.broadcast_p2p_msg(&unwrap!(json::to_string(&connected)));
+                let topic = orderbook_topic(&my_order.base, &my_order.rel);
+                ctx.broadcast_p2p_msg(topic, unwrap!(json::to_vec(&connected)));
                 order_match.connect = Some(connect_msg);
                 order_match.connected = Some(connected);
                 my_order.started_swaps.push(order_match.request.uuid);
                 lp_connect_start_bob(ctx.clone(), order_match.clone());
                 save_my_maker_order(&ctx, &my_order);
             }
->>>>>>> b1b4c239
         }
         return 1;
     }
@@ -1354,7 +1304,6 @@
     try_s!(rel_coin.can_i_spend_other_payment().compat().await);
 
     let ordermatch_ctx = try_s!(OrdermatchContext::from_ctx(&ctx));
-<<<<<<< HEAD
     let order = {
         let mut my_orders = try_s!(ordermatch_ctx.my_maker_orders.lock());
         if req.cancel_previous {
@@ -1362,34 +1311,17 @@
             // it's common use case now as `autoprice` doesn't work with new ordermatching and
             // MM2 users request the coins price from aggregators by their own scripts issuing
             // repetitive setprice calls with new price
-            *my_orders = my_orders.drain().filter(|(_, order)| {
+            *my_orders = my_orders.drain().filter_map(|(uuid, order)| {
                 let to_delete = order.base == req.base && order.rel == req.rel;
                 if to_delete {
                     delete_my_maker_order(&ctx, &order);
+                    ordermatch_ctx.maker_order_cancelled(&order);
+                    None
+                } else {
+                    Some((uuid, order))
                 }
-                !to_delete
             }).collect();
         }
-=======
-    let mut my_orders = try_s!(ordermatch_ctx.my_maker_orders.lock());
-    if req.cancel_previous {
-        let mut cancelled_orders = try_s!(ordermatch_ctx.my_cancelled_orders.lock());
-        // remove the previous orders if there're some to allow multiple setprice call per pair
-        // it's common use case now as `autoprice` doesn't work with new ordermatching and
-        // MM2 users request the coins price from aggregators by their own scripts issuing
-        // repetitive setprice calls with new price
-        *my_orders = my_orders.drain().filter_map(|(uuid, order)| {
-            let to_delete = order.base == req.base && order.rel == req.rel;
-            if to_delete {
-                delete_my_maker_order(&ctx, &order);
-                cancelled_orders.insert(uuid, order);
-                None
-            } else {
-                Some((uuid, order))
-            }
-        }).collect();
-    }
->>>>>>> b1b4c239
 
         let uuid = new_uuid();
         let order = MakerOrder {
