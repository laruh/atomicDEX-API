--- conflicted
+++ resolved
@@ -22,19 +22,11 @@
     ```shell
     cargo clippy -- -D warnings
     ```
-<<<<<<< HEAD
-   Install cargo deny
-   ```shell
-   cargo install --locked cargo-deny
-   ```
-3. Make sure there are no unused dependencies. Run the following check
-=======
 3. Make sure there are no unused dependencies. Run the following check
    ```shell
    cargo udeps
    ```
 4. Make sure that no new dependencies duplicates appear. Run the following check
->>>>>>> 6fd2736d
    ```shell
    cargo deny check bans
    ```
